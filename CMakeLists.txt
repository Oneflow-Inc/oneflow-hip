# Minimum CMake required
cmake_minimum_required(VERSION 3.5)

# Project
project(oneflow C CXX)

# Set C++14 as standard for the whole project
set(CMAKE_CXX_STANDARD 14)

# Actual source is the ../ directory
#get_filename_component(oneflow_root_dir ${oneflow_SOURCE_DIR} PATH)
set(oneflow_src_dir ${oneflow_SOURCE_DIR}/oneflow)
set(oneflow_cmake_dir ${oneflow_SOURCE_DIR}/cmake)

message(STATUS "oneflow_root_dir: ${oneflow_root_dir}")
message(STATUS "oneflow_SOURCE_DIR: ${oneflow_SOURCE_DIR}")
message(STATUS "oneflow_source_dir: ${oneflow_source_dir}")
message(STATUS "oneflow_src_dir: ${oneflow_src_dir}")

# Options
option(oneflow_VERBOSE "Enable for verbose output" OFF)

if (NOT WIN32)
  # Threads: defines CMAKE_THREAD_LIBS_INIT and adds -pthread compile option
  # for targets that link ${CMAKE_THREAD_LIBS_INIT}
  find_package(Threads)
endif()

# Force to link static cxx runtime library
if (MSVC)
  foreach(flag_var
      CMAKE_C_FLAGS CMAKE_C_FLAGS_DEBUG CMAKE_C_FLAGS_RELEASE
      CMAKE_CXX_FLAGS CMAKE_CXX_FLAGS_DEBUG CMAKE_CXX_FLAGS_RELEASE
      CMAKE_CXX_FLAGS_MINSIZEREL CMAKE_CXX_FLAGS_RELWITHDEBINFO)
    if(${flag_var} MATCHES "/MD")
      string(REGEX REPLACE "/MD" "/MT" ${flag_var} "${${flag_var}}")
    endif(${flag_var} MATCHES "/MD")
  endforeach(flag_var)
endif (MSVC)

# [CLEANUP] Remove when done, For debugging
function(SHOW_VARIABLES)
  get_cmake_property(_variableNames VARIABLES)
  foreach(_variableName ${_variableNames})
    message(STATUS "${_variableName}=${${_variableName}}")
  endforeach()
endfunction()

# External dependencies
set(CMAKE_MODULE_PATH ${oneflow_cmake_dir}/external)
list(APPEND CMAKE_MODULE_PATH ${oneflow_cmake_dir}/utils)

# Location where third party headers and libs will be put
set(THIRD_PARTY_DIR "${CMAKE_CURRENT_BINARY_DIR}/third_party"
  CACHE PATH "Location where third party headers and libs will be put.")
mark_as_advanced(THIRD_PARTY_DIR)

set(CMAKE_POSITION_INDEPENDENT_CODE ON)
if(WIN32)
  add_definitions(-DNOMINMAX -D_WIN32_WINNT=0x0A00 -DLANG_CXX11 -DCOMPILER_MSVC -D__VERSION__=\"MSVC\")
  add_definitions(-DWIN32 -DOS_WIN -D_MBCS -DWIN64 -DWIN32_LEAN_AND_MEAN -DNOGDI -DPLATFORM_WINDOWS)
  add_definitions(/bigobj /nologo /EHsc /GF /FC /MP /Gm-)
  set(CMAKE_CXX_FLAGS "${CMAKE_CXX_FLAGS} /MP")
else()
  set(CMAKE_CXX_FLAGS "${CMAKE_CXX_FLAGS} -pthread")
endif()

if(WIN32)
  message(STATUS "Build on Windows")
endif()



include(zlib)
include(protobuf)
include(googletest)
include(glog)
include(gflags)
include(grpc)

set(oneflow_EXTERNAL_LIBRARIES
    ${ZLIB_STATIC_LIBRARIES}
    ${GLOG_STATIC_LIBRARIES}
    ${GFLAGS_STATIC_LIBRARIES}
    ${GOOGLETEST_STATIC_LIBRARIES}
    ${PROTOBUF_STATIC_LIBRARIES}
    ${GRPC_STATIC_LIBRARIES}
)

<<<<<<< HEAD
set(oneflow_EXTERNAL_DEPENDENCIES
    zlib_copy_headers_to_destination
    zlib_copy_libs_to_destination
    gflags_copy_headers_to_destination
    gflags_copy_libs_to_destination
    glog_copy_headers_to_destination
    glog_copy_libs_to_destination
    googletest_copy_headers_to_destination
    googletest_copy_libs_to_destination
    protobuf_copy_headers_to_destination
    protobuf_copy_libs_to_destination
    protobuf_copy_binary_to_destination
    grpc_copy_headers_to_destination
    grpc_copy_libs_to_destination
)
=======
# dependencies

if(UNIX AND NOT APPLE)
  set(PROTOBUF_PROTOC_EXECUTABLE "/opt/oneflow/protobuf3/bin/protoc"
      CACHE FILEPATH "")
  set(Protobuf_INCLUDE_DIRS "/opt/oneflow/protobuf3/include" CACHE PATH "")
  set(Protobuf_LIBRARIES "/opt/oneflow/protobuf3/lib/libprotobuf.so" CACHE PATH "")
endif()
include(dependencies)
>>>>>>> 3d8ccd59

include_directories(
    # Source and generated code.
    ${oneflow_src_dir}
    # External dependencies.
    ${ZLIB_INCLUDE_DIR}
    ${GFLAGS_INCLUDE_DIR}
    ${GLOG_INCLUDE_DIR}
    ${GOOGLETEST_INCLUDE_DIR}
    ${PROTOBUF_INCLUDE_DIR}
    ${GRPC_INCLUDE_DIR}
)

include(util)
include(proto2cpp)

<<<<<<< HEAD
SUBDIRLIST(subdir_list ${oneflow_src_dir})
foreach(subdir ${subdir_list})
  file(GLOB subdir_headers    "${oneflow_src_dir}/${subdir}/*.h")
  file(GLOB subdir_cpps       "${oneflow_src_dir}/${subdir}/*.cpp")
  file(GLOB subdir_test_cpps  "${oneflow_src_dir}/${subdir}/*_test.cpp")
  file(GLOB subdir_protos     "${oneflow_src_dir}/${subdir}/*.proto")
  # Remove *_test.cpp from ${subdir_cpps}
  foreach(test_cpp ${subdir_test_cpps})
    list(REMOVE_ITEM subdir_cpps ${test_cpp})
  endforeach()

  source_group(${subdir} FILES ${subdir_headers} ${subdir_cpps})
  list(APPEND of_all_ccobj ${subdir_headers} ${subdir_cpps} ${subdir_protos})
  list(APPEND of_all_protos ${subdir_protos})
  list(APPEND of_all_test ${subdir_test_cpps})
endforeach()
source_group("proto" FILES ${of_all_protos})
=======
# find all h,object-cpp,test-cpp

function(FindFilesMatch found_files expr)
  file(GLOB_RECURSE ${found_files} ${expr})
  foreach(file_i ${${found_files}})
    file(RELATIVE_PATH relative_path ${oneflow_source_dir} ${file_i})
    string(SUBSTRING ${relative_path} 0 2 relative_path_prefix)
    if(${relative_path_prefix} STREQUAL ..)
      list(REMOVE_ITEM ${found_files} ${file_i})
    endif()
  endforeach()
  set(${found_files} ${${found_files}} PARENT_SCOPE)
endfunction()

FindFilesMatch(oneflow_all_h "*.h")
FindFilesMatch(oneflow_all_cc "*.cpp")
>>>>>>> 3d8ccd59

# Get the relative path of all protos, used by RELATIVE_PROTOBUF_GENERATE_CPP function
foreach(proto_name ${of_all_protos})
  file(RELATIVE_PATH proto_rel_name ${oneflow_src_dir} ${proto_name})
  list(APPEND of_all_rel_protos ${proto_rel_name})
endforeach()

<<<<<<< HEAD
# proto obj lib
RELATIVE_PROTOBUF_GENERATE_CPP(PROTO_SRCS PROTO_HDRS
                               ${oneflow_src_dir}
                               ${of_all_rel_protos})

add_library(of_protoobj ${PROTO_SRCS} ${PROTO_HDRS})
add_dependencies(of_protoobj ${oneflow_EXTERNAL_DEPENDENCIES})
list(APPEND ONEFLOW_LINKER_LIBS of_protoobj)

# cc obj lib
include_directories(${PROJECT_BINARY_DIR})

add_library(of_ccobj ${of_all_ccobj})
=======
# source_group

SUBDIRLIST(subdir_list ${oneflow_source_dir})
foreach(subdir_name ${subdir_list})
  set(subdir_path "${oneflow_source_dir}/${subdir_name}")
  oneflow_source_group("${subdir_name}" GLOB "${subdir_path}/*")
endforeach()

# build object-cpp
add_library(of_ccobj ${oneflow_object_cc} ${oneflow_all_h})
>>>>>>> 3d8ccd59
add_dependencies(of_ccobj of_protoobj)
list(APPEND ONEFLOW_LINKER_LIBS of_ccobj)


# build test
foreach(cc ${of_all_test})
  get_filename_component(test_name ${cc} NAME_WE)
  string(CONCAT test_exe_name ${test_name} exe)
  add_executable(${test_exe_name} ${cc})
  target_link_libraries(${test_exe_name} PUBLIC ${ONEFLOW_LINKER_LIBS} ${oneflow_EXTERNAL_LIBRARIES})
  add_test(NAME ${test_name} COMMAND ${test_exe_name})
endforeach()<|MERGE_RESOLUTION|>--- conflicted
+++ resolved
@@ -11,11 +11,6 @@
 #get_filename_component(oneflow_root_dir ${oneflow_SOURCE_DIR} PATH)
 set(oneflow_src_dir ${oneflow_SOURCE_DIR}/oneflow)
 set(oneflow_cmake_dir ${oneflow_SOURCE_DIR}/cmake)
-
-message(STATUS "oneflow_root_dir: ${oneflow_root_dir}")
-message(STATUS "oneflow_SOURCE_DIR: ${oneflow_SOURCE_DIR}")
-message(STATUS "oneflow_source_dir: ${oneflow_source_dir}")
-message(STATUS "oneflow_src_dir: ${oneflow_src_dir}")
 
 # Options
 option(oneflow_VERBOSE "Enable for verbose output" OFF)
@@ -87,7 +82,6 @@
     ${GRPC_STATIC_LIBRARIES}
 )
 
-<<<<<<< HEAD
 set(oneflow_EXTERNAL_DEPENDENCIES
     zlib_copy_headers_to_destination
     zlib_copy_libs_to_destination
@@ -103,17 +97,6 @@
     grpc_copy_headers_to_destination
     grpc_copy_libs_to_destination
 )
-=======
-# dependencies
-
-if(UNIX AND NOT APPLE)
-  set(PROTOBUF_PROTOC_EXECUTABLE "/opt/oneflow/protobuf3/bin/protoc"
-      CACHE FILEPATH "")
-  set(Protobuf_INCLUDE_DIRS "/opt/oneflow/protobuf3/include" CACHE PATH "")
-  set(Protobuf_LIBRARIES "/opt/oneflow/protobuf3/lib/libprotobuf.so" CACHE PATH "")
-endif()
-include(dependencies)
->>>>>>> 3d8ccd59
 
 include_directories(
     # Source and generated code.
@@ -130,7 +113,6 @@
 include(util)
 include(proto2cpp)
 
-<<<<<<< HEAD
 SUBDIRLIST(subdir_list ${oneflow_src_dir})
 foreach(subdir ${subdir_list})
   file(GLOB subdir_headers    "${oneflow_src_dir}/${subdir}/*.h")
@@ -148,24 +130,7 @@
   list(APPEND of_all_test ${subdir_test_cpps})
 endforeach()
 source_group("proto" FILES ${of_all_protos})
-=======
 # find all h,object-cpp,test-cpp
-
-function(FindFilesMatch found_files expr)
-  file(GLOB_RECURSE ${found_files} ${expr})
-  foreach(file_i ${${found_files}})
-    file(RELATIVE_PATH relative_path ${oneflow_source_dir} ${file_i})
-    string(SUBSTRING ${relative_path} 0 2 relative_path_prefix)
-    if(${relative_path_prefix} STREQUAL ..)
-      list(REMOVE_ITEM ${found_files} ${file_i})
-    endif()
-  endforeach()
-  set(${found_files} ${${found_files}} PARENT_SCOPE)
-endfunction()
-
-FindFilesMatch(oneflow_all_h "*.h")
-FindFilesMatch(oneflow_all_cc "*.cpp")
->>>>>>> 3d8ccd59
 
 # Get the relative path of all protos, used by RELATIVE_PROTOBUF_GENERATE_CPP function
 foreach(proto_name ${of_all_protos})
@@ -173,7 +138,6 @@
   list(APPEND of_all_rel_protos ${proto_rel_name})
 endforeach()
 
-<<<<<<< HEAD
 # proto obj lib
 RELATIVE_PROTOBUF_GENERATE_CPP(PROTO_SRCS PROTO_HDRS
                                ${oneflow_src_dir}
@@ -187,8 +151,6 @@
 include_directories(${PROJECT_BINARY_DIR})
 
 add_library(of_ccobj ${of_all_ccobj})
-=======
-# source_group
 
 SUBDIRLIST(subdir_list ${oneflow_source_dir})
 foreach(subdir_name ${subdir_list})
@@ -198,7 +160,6 @@
 
 # build object-cpp
 add_library(of_ccobj ${oneflow_object_cc} ${oneflow_all_h})
->>>>>>> 3d8ccd59
 add_dependencies(of_ccobj of_protoobj)
 list(APPEND ONEFLOW_LINKER_LIBS of_ccobj)
 
