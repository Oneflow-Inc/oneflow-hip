--- conflicted
+++ resolved
@@ -47,11 +47,7 @@
   }
 
   // Runtime
-<<<<<<< HEAD
-  uint64_t TaskId2ActorId(uint64_t task_id) {
-=======
   uint64_t GetActorIdFromTaskId(uint64_t task_id) {
->>>>>>> f21cdc70
     return task_id;
   }
   uint64_t NewRegstId(uint64_t regst_desc_id) {
