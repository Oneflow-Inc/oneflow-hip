#include "oneflow/core/operator/conv_filter_grad_op.h"
#include "oneflow/core/operator/conv_op.h"
#include "oneflow/core/device/cudnn_conv_ctx_cache.h"
#include "oneflow/core/job/sbp_signature_builder.h"

namespace oneflow {

const PbMessage& ConvFilterGradOp::GetCustomizedConf() const {
  return op_conf().conv_filter_grad_conf();
}

void ConvFilterGradOp::InitFromOpConf() {
  CHECK(op_conf().has_conv_filter_grad_conf());
  EnrollInputBn("dy", false);
  EnrollInputBn("x", false);
  EnrollOutputBn("filter_diff", false);
  if (DevIsGpuAndEnableCudnn()) {
    EnrollTmpBn("buf");
  } else {
    UNIMPLEMENTED();
  }
}

Maybe<void> ConvFilterGradOp::InferOutBlobDescs(
    std::function<BlobDesc*(const std::string&)> GetBlobDesc4BnInOp,
    const ParallelContext* parallel_ctx, const SbpSignature* sbp_signature,
    std::function<void(OpContext*)> EnrollOpCtx) const {
  const ConvFilterGradOpConf& conf = this->op_conf().conv_filter_grad_conf();
  const ConvConf& conv_conf = conf.conv_conf();
  const BlobDesc* dy = GetBlobDesc4BnInOp("dy");
  const BlobDesc* x = GetBlobDesc4BnInOp("x");
  BlobDesc* filter_diff = GetBlobDesc4BnInOp("filter_diff");
  const int32_t num_spatial_dims = conf.conv_conf().num_spatial_dims();
  CHECK_GE_OR_RETURN(num_spatial_dims, 1);
  CHECK_LE_OR_RETURN(num_spatial_dims, 3);
  CHECK_EQ_OR_RETURN(dy->shape().NumAxes(), num_spatial_dims + 2);
  CHECK_EQ_OR_RETURN(x->shape().NumAxes(), num_spatial_dims + 2);
  CHECK_EQ_OR_RETURN(x->data_type(), dy->data_type());
  DimVector filter_diff_dim_vec;
  if (conv_conf.data_format() == "channels_first") {
    filter_diff_dim_vec.push_back(dy->shape().At(1));
    filter_diff_dim_vec.push_back(x->shape().At(1));
    filter_diff_dim_vec.insert(filter_diff_dim_vec.end(), conv_conf.kernel_size().cbegin(),
                               conv_conf.kernel_size().cend());
  } else if (conv_conf.data_format() == "channels_last") {
    filter_diff_dim_vec.push_back(dy->shape().dim_vec().back());
    filter_diff_dim_vec.insert(filter_diff_dim_vec.end(), conv_conf.kernel_size().cbegin(),
                               conv_conf.kernel_size().cend());
    filter_diff_dim_vec.push_back(x->shape().dim_vec().back());
  } else {
    UNIMPLEMENTED_THEN_RETURN();
  }
  filter_diff->mut_shape() = Shape(filter_diff_dim_vec);
  filter_diff->set_data_type(x->data_type());
  return Maybe<void>::Ok();
}

Maybe<void> ConvFilterGradOp::InferBlobDescs(
    std::function<BlobDesc*(const std::string&)> GetBlobDesc4BnInOp,
    const ParallelContext* parallel_ctx, const SbpSignature* sbp_signature,
    std::function<void(OpContext*)> EnrollOpCtx) const {
  const ConvFilterGradOpConf& conf = this->op_conf().conv_filter_grad_conf();
  const ConvConf& conv_conf = conf.conv_conf();
  const BlobDesc* dy = GetBlobDesc4BnInOp("dy");
  const BlobDesc* x = GetBlobDesc4BnInOp("x");
  BlobDesc* filter_diff = GetBlobDesc4BnInOp("filter_diff");
  const int32_t num_spatial_dims = conf.conv_conf().num_spatial_dims();
  CHECK_GE_OR_RETURN(num_spatial_dims, 1);
  CHECK_LE_OR_RETURN(num_spatial_dims, 3);
  CHECK_EQ_OR_RETURN(dy->shape().NumAxes(), num_spatial_dims + 2);
  CHECK_EQ_OR_RETURN(x->shape().NumAxes(), num_spatial_dims + 2);
  CHECK_EQ_OR_RETURN(x->data_type(), dy->data_type());
  DimVector filter_diff_dim_vec;
  if (conv_conf.data_format() == "channels_first") {
    filter_diff_dim_vec.push_back(dy->shape().At(1));
    filter_diff_dim_vec.push_back(x->shape().At(1));
    filter_diff_dim_vec.insert(filter_diff_dim_vec.end(), conv_conf.kernel_size().cbegin(),
                               conv_conf.kernel_size().cend());
  } else if (conv_conf.data_format() == "channels_last") {
    filter_diff_dim_vec.push_back(dy->shape().dim_vec().back());
    filter_diff_dim_vec.insert(filter_diff_dim_vec.end(), conv_conf.kernel_size().cbegin(),
                               conv_conf.kernel_size().cend());
    filter_diff_dim_vec.push_back(x->shape().dim_vec().back());
  } else {
    UNIMPLEMENTED_THEN_RETURN();
  }
  filter_diff->mut_shape() = Shape(filter_diff_dim_vec);
  filter_diff->set_data_type(x->data_type());

  if (DevIsGpuAndEnableCudnn()) {
#ifdef WITH_CUDA
<<<<<<< HEAD
    size_t bwd_filter_cudnn_buf_size = cudnn_buf_limit_byte();
    if (!x->is_dynamic()) {
      CudnnConvAlgoCtx cudnn_conv_algo_ctx;
      CHECK_OR_RETURN(Global<CudnnConvCtxCache>::Get()->FindCudnnConvAlgoCtxWithConfig(
          *x, *dy, *filter_diff, conv_conf, cudnn_buf_limit_byte(), &cudnn_conv_algo_ctx));
      CHECK_OR_RETURN(cudnn_conv_algo_ctx.bwd_filter_algo_found)
          << "cudnn conv data grad algo: " << cudnn_conv_algo_ctx.bwd_filter_algo
          << " alog_workspace_size: " << cudnn_conv_algo_ctx.bwd_filter_algo_found
          << " max_workspace_size: " << bwd_filter_cudnn_buf_size;
      bwd_filter_cudnn_buf_size = cudnn_conv_algo_ctx.bwd_filter_ws_size;
    }
    bwd_filter_cudnn_buf_size = std::max(size_t(1), bwd_filter_cudnn_buf_size);
=======
    ConvOpCtx* conv_op_ctx = new ConvOpCtx();
    EnrollOpCtx(conv_op_ctx);
    const bool enable_true_half = this->job_desc().enable_true_half_config_when_conv();
    CHECK_OR_RETURN(Global<CudnnConvCtxCache>::Get()->FindCudnnConvAlgoCtxWithConfig(
        *x, *dy, *filter_diff, conv_conf, cudnn_buf_limit_byte(), enable_true_half,
        &conv_op_ctx->cudnn_conv_algo_ctx));
    CHECK_OR_RETURN(conv_op_ctx->cudnn_conv_algo_ctx.bwd_filter_algo_found);
>>>>>>> 7de29d23
    BlobDesc* cudnn_buf = GetBlobDesc4BnInOp("buf");
    cudnn_buf->set_data_type(DataType::kChar);
    cudnn_buf->mut_shape() = Shape({static_cast<int64_t>(bwd_filter_cudnn_buf_size)});
#else
    UNIMPLEMENTED_THEN_RETURN();
#endif
  } else {
    UNIMPLEMENTED_THEN_RETURN();
  }
  return Maybe<void>::Ok();
}

Maybe<void> ConvFilterGradOp::InferBatchAxis(
    std::function<OptInt64*(const std::string&)> BatchAxis4BnInOp) const {
  CHECK_OR_RETURN(*BatchAxis4BnInOp("dy") == *BatchAxis4BnInOp("x"));
  BatchAxis4BnInOp("filter_diff")->clear_value();
  return Maybe<void>::Ok();
}

Maybe<void> ConvFilterGradOp::GetSbpSignatures(
    const std::function<Maybe<const BlobDesc*>(const std::string&)>& LogicalBlobDesc4Ibn,
    SbpSignatureList* sbp_sig_list) const {
  SbpSignatureBuilder()
      .Split("dy", 0)
      .Split("x", 0)
      .PartialSum("filter_diff")
      .Build(sbp_sig_list->mutable_sbp_signature()->Add());
  return Maybe<void>::Ok();
}

REGISTER_OP(OperatorConf::kConvFilterGradConf, ConvFilterGradOp);

}  // namespace oneflow<|MERGE_RESOLUTION|>--- conflicted
+++ resolved
@@ -89,12 +89,12 @@
 
   if (DevIsGpuAndEnableCudnn()) {
 #ifdef WITH_CUDA
-<<<<<<< HEAD
     size_t bwd_filter_cudnn_buf_size = cudnn_buf_limit_byte();
     if (!x->is_dynamic()) {
       CudnnConvAlgoCtx cudnn_conv_algo_ctx;
       CHECK_OR_RETURN(Global<CudnnConvCtxCache>::Get()->FindCudnnConvAlgoCtxWithConfig(
-          *x, *dy, *filter_diff, conv_conf, cudnn_buf_limit_byte(), &cudnn_conv_algo_ctx));
+          *x, *dy, *filter_diff, conv_conf, cudnn_buf_limit_byte(),
+          this->job_desc().cudnn_conv_enable_true_half(), &cudnn_conv_algo_ctx));
       CHECK_OR_RETURN(cudnn_conv_algo_ctx.bwd_filter_algo_found)
           << "cudnn conv data grad algo: " << cudnn_conv_algo_ctx.bwd_filter_algo
           << " alog_workspace_size: " << cudnn_conv_algo_ctx.bwd_filter_algo_found
@@ -102,15 +102,6 @@
       bwd_filter_cudnn_buf_size = cudnn_conv_algo_ctx.bwd_filter_ws_size;
     }
     bwd_filter_cudnn_buf_size = std::max(size_t(1), bwd_filter_cudnn_buf_size);
-=======
-    ConvOpCtx* conv_op_ctx = new ConvOpCtx();
-    EnrollOpCtx(conv_op_ctx);
-    const bool enable_true_half = this->job_desc().enable_true_half_config_when_conv();
-    CHECK_OR_RETURN(Global<CudnnConvCtxCache>::Get()->FindCudnnConvAlgoCtxWithConfig(
-        *x, *dy, *filter_diff, conv_conf, cudnn_buf_limit_byte(), enable_true_half,
-        &conv_op_ctx->cudnn_conv_algo_ctx));
-    CHECK_OR_RETURN(conv_op_ctx->cudnn_conv_algo_ctx.bwd_filter_algo_found);
->>>>>>> 7de29d23
     BlobDesc* cudnn_buf = GetBlobDesc4BnInOp("buf");
     cudnn_buf->set_data_type(DataType::kChar);
     cudnn_buf->mut_shape() = Shape({static_cast<int64_t>(bwd_filter_cudnn_buf_size)});
