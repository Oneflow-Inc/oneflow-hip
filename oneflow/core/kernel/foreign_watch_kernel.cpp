--- conflicted
+++ resolved
@@ -10,11 +10,7 @@
 void ForeignWatchKernel<device_type>::ForwardDataContent(
     const KernelCtx& ctx, std::function<Blob*(const std::string&)> BnInOp2Blob) const {
   OfBlob of_blob(ctx.device_ctx, BnInOp2Blob("in"));
-<<<<<<< HEAD
-  Global<ForeignWatcher>::Get()->Call(op_conf().foreign_watch_conf().handler_uuid(),
-=======
   Global<ForeignWatcher>::Get()->Call(this->op_conf().foreign_watch_conf().handler_uuid(),
->>>>>>> 8c3d4e48
                                       reinterpret_cast<int64_t>(&of_blob));
 }
 
