#include "oneflow/core/kernel/opkernel_test_case.h"

namespace oneflow {

namespace test {

template<DeviceType device_type, typename T>
void ConvTestCase1DChannelsFirst(OpKernelTestCase* conv_test_case, const std::string& job_type,
                                 const std::string& forward_or_backward) {
  conv_test_case->InitJobConf(
      [](JobConf* job_conf) { job_conf->set_default_data_type(GetDataType<T>::value); });
  conv_test_case->set_is_train(job_type == "train");
  conv_test_case->set_is_forward(forward_or_backward == "forward");
  Conv1DOpConf* conv_conf = conv_test_case->mut_op_conf()->mutable_conv_1d_conf();
  conv_conf->set_padding("SAME");
  conv_conf->set_data_format("channels_first");
  conv_conf->set_filters(3);
  conv_conf->add_kernel_size(3);
  conv_conf->add_strides(1);
  conv_conf->add_dilation_rate(1);
  conv_conf->set_use_bias(true);

  BlobDesc* in_blob_desc = new BlobDesc(Shape({3, 2, 4}), GetDataType<T>::value, false, false, 1);
  conv_test_case->template InitBlob<T>("in", in_blob_desc, std::vector<T>(24, 1));

  BlobDesc* weight_blob_desc =
      new BlobDesc(Shape({3, 2, 3}), GetDataType<T>::value, false, false, 1);
  conv_test_case->template InitBlob<T>("weight", weight_blob_desc, std::vector<T>(18, 1));

  BlobDesc* bias_blob_desc = new BlobDesc(Shape({3, 1}), GetDataType<T>::value, false, false, 1);
  conv_test_case->template InitBlob<T>("bias", bias_blob_desc, std::vector<T>(3, 1));

  BlobDesc* bias_mul_blob_desc =
      new BlobDesc(Shape({1, 4}), GetDataType<T>::value, false, false, 1);
  conv_test_case->template InitBlob<T>("bias_multiplier", bias_mul_blob_desc, std::vector<T>(4, 1));

  BlobDesc* out_blob_desc = new BlobDesc(Shape({3, 3, 4}), GetDataType<T>::value, false, false, 1);

  conv_test_case->template ForwardCheckBlob<T>(
      "out", out_blob_desc,
      {5., 7., 7., 5., 5., 7., 7., 5., 5., 7., 7., 5., 5., 7., 7., 5., 5., 7.,
       7., 5., 5., 7., 7., 5., 5., 7., 7., 5., 5., 7., 7., 5., 5., 7., 7., 5.});

  conv_test_case->template InitBlob<T>("out_diff", out_blob_desc, std::vector<T>(36, 1));

  conv_test_case->template BackwardCheckBlob<T>("in_diff", in_blob_desc,
                                                {6., 9., 9., 6., 6., 9., 9., 6., 6., 9., 9., 6.,
                                                 6., 9., 9., 6., 6., 9., 9., 6., 6., 9., 9., 6.});

  conv_test_case->template BackwardCheckBlob<T>(
      "weight_diff", weight_blob_desc,
      {9., 12., 9., 9., 12., 9., 9., 12., 9., 9., 12., 9., 9., 12., 9., 9., 12., 9.});

  conv_test_case->template BackwardCheckBlob<T>("bias_diff", bias_blob_desc, {12, 12, 12});
}

<<<<<<< HEAD
TEST_CPU_AND_GPU_OPKERNEL(ConvTestCase1DChannelsFirst, FLOATING_DATA_TYPE_SEQ,
                          (train), (forward)(backward));
=======
TEST_CPU_ONLY_OPKERNEL(ConvTestCase1DChannelsFirst, FLOATING_DATA_TYPE_SEQ, (train),
                       (forward)(backward));
>>>>>>> 38978cc5

template<DeviceType device_type, typename T>
void ConvTestCase1DChannelsLast(OpKernelTestCase* conv_test_case, const std::string& job_type,
                                const std::string& forward_or_backward) {
  conv_test_case->InitJobConf(
      [](JobConf* job_conf) { job_conf->set_default_data_type(GetDataType<T>::value); });
  conv_test_case->set_is_train(job_type == "train");
  conv_test_case->set_is_forward(forward_or_backward == "forward");
  Conv1DOpConf* conv_conf = conv_test_case->mut_op_conf()->mutable_conv_1d_conf();
  conv_conf->set_padding("SAME");
  conv_conf->set_data_format("channels_last");
  conv_conf->set_filters(3);
  conv_conf->add_kernel_size(3);
  conv_conf->add_strides(1);
  conv_conf->add_dilation_rate(1);
  conv_conf->set_use_bias(true);

  BlobDesc* in_blob_desc = new BlobDesc(Shape({3, 4, 2}), GetDataType<T>::value, false, false, 1);
  conv_test_case->template InitBlob<T>("in", in_blob_desc, std::vector<T>(24, 1));

  BlobDesc* weight_blob_desc =
      new BlobDesc(Shape({3, 3, 2}), GetDataType<T>::value, false, false, 1);
  conv_test_case->template InitBlob<T>("weight", weight_blob_desc, std::vector<T>(18, 1));

  BlobDesc* bias_blob_desc = new BlobDesc(Shape({3, 1}), GetDataType<T>::value, false, false, 1);
  conv_test_case->template InitBlob<T>("bias", bias_blob_desc, std::vector<T>(3, 1));

  BlobDesc* bias_mul_blob_desc =
      new BlobDesc(Shape({1, 4}), GetDataType<T>::value, false, false, 1);
  conv_test_case->template InitBlob<T>("bias_multiplier", bias_mul_blob_desc, std::vector<T>(4, 1));

  BlobDesc* out_blob_desc = new BlobDesc(Shape({3, 4, 3}), GetDataType<T>::value, false, false, 1);

  conv_test_case->template ForwardCheckBlob<T>(
      "out", out_blob_desc,
      {5., 5., 5., 7., 7., 7., 7., 7., 7., 5., 5., 5., 5., 5., 5., 7., 7., 7.,
       7., 7., 7., 5., 5., 5., 5., 5., 5., 7., 7., 7., 7., 7., 7., 5., 5., 5.});

  conv_test_case->template InitBlob<T>("out_diff", out_blob_desc, std::vector<T>(36, 1));

  conv_test_case->template BackwardCheckBlob<T>("in_diff", in_blob_desc,
                                                {6., 6., 9., 9., 9., 9., 6., 6., 6., 6., 9., 9.,
                                                 9., 9., 6., 6., 6., 6., 9., 9., 9., 9., 6., 6.});

  conv_test_case->template BackwardCheckBlob<T>(
      "weight_diff", weight_blob_desc,
      {9., 9., 12., 12., 9., 9., 9., 9., 12., 12., 9., 9., 9., 9., 12., 12., 9., 9.});

  conv_test_case->template BackwardCheckBlob<T>("bias_diff", bias_blob_desc, {12, 12, 12});
}

<<<<<<< HEAD
TEST_CPU_ONLY_OPKERNEL(ConvTestCase1DChannelsLast, FLOATING_DATA_TYPE_SEQ,
                       (train), (forward)(backward));
TEST_GPU_ONLY_OPKERNEL(ConvTestCase1DChannelsLast, ((float, DataType::kFloat)),
                       (train), (forward)(backward));
=======
TEST_CPU_ONLY_OPKERNEL(ConvTestCase1DChannelsLast, FLOATING_DATA_TYPE_SEQ, (train),
                       (forward)(backward));
>>>>>>> 38978cc5

template<DeviceType device_type, typename T>
void ConvTestCase2DChannelsLast(OpKernelTestCase* conv_test_case, const std::string& job_type,
                                const std::string& forward_or_backward) {
  conv_test_case->InitJobConf(
      [](JobConf* job_conf) { job_conf->set_default_data_type(GetDataType<T>::value); });
  conv_test_case->set_is_train(job_type == "train");
  conv_test_case->set_is_forward(forward_or_backward == "forward");
  Conv2DOpConf* conv_conf = conv_test_case->mut_op_conf()->mutable_conv_2d_conf();
  conv_conf->set_padding("SAME");
  conv_conf->set_data_format("channels_last");
  conv_conf->set_filters(3);
  conv_conf->add_kernel_size(3);
  conv_conf->add_kernel_size(3);
  conv_conf->add_strides(1);
  conv_conf->add_strides(1);
  conv_conf->add_dilation_rate(1);
  conv_conf->add_dilation_rate(1);
  conv_conf->set_use_bias(true);

  BlobDesc* in_blob_desc =
      new BlobDesc(Shape({2, 4, 4, 2}), GetDataType<T>::value, false, false, 1);
  conv_test_case->template InitBlob<T>("in", in_blob_desc, std::vector<T>(64, 1));

  BlobDesc* weight_blob_desc =
      new BlobDesc(Shape({3, 3, 3, 2}), GetDataType<T>::value, false, false, 1);
  conv_test_case->template InitBlob<T>("weight", weight_blob_desc, std::vector<T>(54, 1));

  BlobDesc* bias_blob_desc = new BlobDesc(Shape({3, 1}), GetDataType<T>::value, false, false, 1);
  conv_test_case->template InitBlob<T>("bias", bias_blob_desc, std::vector<T>(3, 1));

  BlobDesc* bias_mul_blob_desc =
      new BlobDesc(Shape({1, 16}), GetDataType<T>::value, false, false, 1);
  conv_test_case->template InitBlob<T>("bias_multiplier", bias_mul_blob_desc,
                                       std::vector<T>(16, 1));

  BlobDesc* out_blob_desc =
      new BlobDesc(Shape({2, 4, 4, 3}), GetDataType<T>::value, false, false, 1);

  conv_test_case->template ForwardCheckBlob<T>(
      "out", out_blob_desc,
      {9.,  9.,  9.,  13., 13., 13., 13., 13., 13., 9.,  9.,  9.,  13., 13., 13., 19.,
       19., 19., 19., 19., 19., 13., 13., 13., 13., 13., 13., 19., 19., 19., 19., 19.,
       19., 13., 13., 13., 9.,  9.,  9.,  13., 13., 13., 13., 13., 13., 9.,  9.,  9.,
       9.,  9.,  9.,  13., 13., 13., 13., 13., 13., 9.,  9.,  9.,  13., 13., 13., 19.,
       19., 19., 19., 19., 19., 13., 13., 13., 13., 13., 13., 19., 19., 19., 19., 19.,
       19., 13., 13., 13., 9.,  9.,  9.,  13., 13., 13., 13., 13., 13., 9.,  9.,  9.});

  conv_test_case->template InitBlob<T>("out_diff", out_blob_desc, std::vector<T>(96, 1));

  conv_test_case->template BackwardCheckBlob<T>(
      "in_diff", in_blob_desc,
      {12., 12., 18., 18., 18., 18., 12., 12., 18., 18., 27., 27., 27., 27., 18., 18.,
       18., 18., 27., 27., 27., 27., 18., 18., 12., 12., 18., 18., 18., 18., 12., 12.,
       12., 12., 18., 18., 18., 18., 12., 12., 18., 18., 27., 27., 27., 27., 18., 18.,
       18., 18., 27., 27., 27., 27., 18., 18., 12., 12., 18., 18., 18., 18., 12., 12.});

  conv_test_case->template BackwardCheckBlob<T>(
      "weight_diff", weight_blob_desc,
      {18., 18., 24., 24., 18., 18., 24., 24., 32., 32., 24., 24., 18., 18., 24., 24., 18., 18.,
       18., 18., 24., 24., 18., 18., 24., 24., 32., 32., 24., 24., 18., 18., 24., 24., 18., 18.,
       18., 18., 24., 24., 18., 18., 24., 24., 32., 32., 24., 24., 18., 18., 24., 24., 18., 18.});

  conv_test_case->template BackwardCheckBlob<T>("bias_diff", bias_blob_desc, {32, 32, 32});
}

<<<<<<< HEAD
TEST_CPU_ONLY_OPKERNEL(ConvTestCase2DChannelsLast, FLOATING_DATA_TYPE_SEQ,
                       (train), (forward)(backward));
TEST_GPU_ONLY_OPKERNEL(ConvTestCase2DChannelsLast, ((float, DataType::kFloat)),
                       (train), (forward)(backward));
=======
TEST_CPU_ONLY_OPKERNEL(ConvTestCase2DChannelsLast, FLOATING_DATA_TYPE_SEQ, (train),
                       (forward)(backward));
>>>>>>> 38978cc5

template<DeviceType device_type, typename T>
void ConvTestCase2DChannelsFirst(OpKernelTestCase* conv_test_case, const std::string& job_type,
                                 const std::string& forward_or_backward) {
  conv_test_case->InitJobConf(
      [](JobConf* job_conf) { job_conf->set_default_data_type(GetDataType<T>::value); });
  conv_test_case->set_is_train(job_type == "train");
  conv_test_case->set_is_forward(forward_or_backward == "forward");
  Conv2DOpConf* conv_conf = conv_test_case->mut_op_conf()->mutable_conv_2d_conf();
  conv_conf->set_padding("SAME");
  conv_conf->set_data_format("channels_first");
  conv_conf->set_filters(3);
  conv_conf->add_kernel_size(3);
  conv_conf->add_kernel_size(3);
  conv_conf->add_strides(1);
  conv_conf->add_strides(1);
  conv_conf->add_dilation_rate(1);
  conv_conf->add_dilation_rate(1);
  conv_conf->set_use_bias(true);

  BlobDesc* in_blob_desc =
      new BlobDesc(Shape({2, 2, 4, 4}), GetDataType<T>::value, false, false, 1);
  conv_test_case->template InitBlob<T>("in", in_blob_desc, std::vector<T>(64, 1));

  BlobDesc* weight_blob_desc =
      new BlobDesc(Shape({3, 2, 3, 3}), GetDataType<T>::value, false, false, 1);
  conv_test_case->template InitBlob<T>("weight", weight_blob_desc, std::vector<T>(54, 1));

  BlobDesc* bias_blob_desc = new BlobDesc(Shape({3, 1}), GetDataType<T>::value, false, false, 1);
  conv_test_case->template InitBlob<T>("bias", bias_blob_desc, std::vector<T>(3, 1));

  BlobDesc* bias_mul_blob_desc =
      new BlobDesc(Shape({1, 16}), GetDataType<T>::value, false, false, 1);
  conv_test_case->template InitBlob<T>("bias_multiplier", bias_mul_blob_desc,
                                       std::vector<T>(16, 1));

  BlobDesc* out_blob_desc =
      new BlobDesc(Shape({2, 3, 4, 4}), GetDataType<T>::value, false, false, 1);

  conv_test_case->template ForwardCheckBlob<T>(
      "out", out_blob_desc,
      {9., 13., 13., 9., 13., 19., 19., 13., 13., 19., 19., 13., 9., 13., 13., 9.,
       9., 13., 13., 9., 13., 19., 19., 13., 13., 19., 19., 13., 9., 13., 13., 9.,
       9., 13., 13., 9., 13., 19., 19., 13., 13., 19., 19., 13., 9., 13., 13., 9.,
       9., 13., 13., 9., 13., 19., 19., 13., 13., 19., 19., 13., 9., 13., 13., 9.,
       9., 13., 13., 9., 13., 19., 19., 13., 13., 19., 19., 13., 9., 13., 13., 9.,
       9., 13., 13., 9., 13., 19., 19., 13., 13., 19., 19., 13., 9., 13., 13., 9.});

  conv_test_case->template InitBlob<T>("out_diff", out_blob_desc, std::vector<T>(96, 1));

  conv_test_case->template BackwardCheckBlob<T>(
      "in_diff", in_blob_desc,
      {12., 18., 18., 12., 18., 27., 27., 18., 18., 27., 27., 18., 12., 18., 18., 12.,
       12., 18., 18., 12., 18., 27., 27., 18., 18., 27., 27., 18., 12., 18., 18., 12.,
       12., 18., 18., 12., 18., 27., 27., 18., 18., 27., 27., 18., 12., 18., 18., 12.,
       12., 18., 18., 12., 18., 27., 27., 18., 18., 27., 27., 18., 12., 18., 18., 12.});

  conv_test_case->template BackwardCheckBlob<T>(
      "weight_diff", weight_blob_desc,
      {18., 24., 18., 24., 32., 24., 18., 24., 18., 18., 24., 18., 24., 32., 24., 18., 24., 18.,
       18., 24., 18., 24., 32., 24., 18., 24., 18., 18., 24., 18., 24., 32., 24., 18., 24., 18.,
       18., 24., 18., 24., 32., 24., 18., 24., 18., 18., 24., 18., 24., 32., 24., 18., 24., 18.});

  conv_test_case->template BackwardCheckBlob<T>("bias_diff", bias_blob_desc, {32, 32, 32});
}

<<<<<<< HEAD
TEST_CPU_ONLY_OPKERNEL(ConvTestCase2DChannelsFirst, FLOATING_DATA_TYPE_SEQ,
                       (train), (forward)(backward));
TEST_GPU_ONLY_OPKERNEL(ConvTestCase2DChannelsFirst, FLOATING_DATA_TYPE_SEQ,
                       (train), (forward)(backward));
=======
TEST_CPU_ONLY_OPKERNEL(ConvTestCase2DChannelsFirst, FLOATING_DATA_TYPE_SEQ, (train),
                       (forward)(backward));
>>>>>>> 38978cc5

template<DeviceType device_type, typename T>
void ConvTestCase3DChannelsFirst(OpKernelTestCase* conv_test_case, const std::string& job_type,
                                 const std::string& forward_or_backward) {
  conv_test_case->InitJobConf(
      [](JobConf* job_conf) { job_conf->set_default_data_type(GetDataType<T>::value); });
  conv_test_case->set_is_train(job_type == "train");
  conv_test_case->set_is_forward(forward_or_backward == "forward");
  Conv3DOpConf* conv_conf = conv_test_case->mut_op_conf()->mutable_conv_3d_conf();
  conv_conf->set_padding("SAME");
  conv_conf->set_data_format("channels_first");
  conv_conf->set_filters(3);
  conv_conf->add_kernel_size(3);
  conv_conf->add_kernel_size(3);
  conv_conf->add_kernel_size(3);
  conv_conf->add_strides(1);
  conv_conf->add_strides(1);
  conv_conf->add_strides(1);
  conv_conf->add_dilation_rate(1);
  conv_conf->add_dilation_rate(1);
  conv_conf->add_dilation_rate(1);
  conv_conf->set_use_bias(true);

  BlobDesc* in_blob_desc =
      new BlobDesc(Shape({2, 2, 4, 4, 4}), GetDataType<T>::value, false, false, 1);
  conv_test_case->template InitBlob<T>("in", in_blob_desc, std::vector<T>(256, 1));

  BlobDesc* weight_blob_desc =
      new BlobDesc(Shape({3, 2, 3, 3, 3}), GetDataType<T>::value, false, false, 1);
  conv_test_case->template InitBlob<T>("weight", weight_blob_desc, std::vector<T>(162, 1));

  BlobDesc* bias_blob_desc = new BlobDesc(Shape({3, 1}), GetDataType<T>::value, false, false, 1);
  conv_test_case->template InitBlob<T>("bias", bias_blob_desc, std::vector<T>(3, 1));

  BlobDesc* bias_mul_blob_desc =
      new BlobDesc(Shape({1, 64}), GetDataType<T>::value, false, false, 1);
  conv_test_case->template InitBlob<T>("bias_multiplier", bias_mul_blob_desc,
                                       std::vector<T>(64, 1));

  BlobDesc* out_blob_desc =
      new BlobDesc(Shape({2, 3, 4, 4, 4}), GetDataType<T>::value, false, false, 1);
  conv_test_case->template ForwardCheckBlob<T>(
      "out", out_blob_desc,
      {17., 25., 25., 17., 25., 37., 37., 25., 25., 37., 37., 25., 17., 25., 25., 17., 25., 37.,
       37., 25., 37., 55., 55., 37., 37., 55., 55., 37., 25., 37., 37., 25., 25., 37., 37., 25.,
       37., 55., 55., 37., 37., 55., 55., 37., 25., 37., 37., 25., 17., 25., 25., 17., 25., 37.,
       37., 25., 25., 37., 37., 25., 17., 25., 25., 17., 17., 25., 25., 17., 25., 37., 37., 25.,
       25., 37., 37., 25., 17., 25., 25., 17., 25., 37., 37., 25., 37., 55., 55., 37., 37., 55.,
       55., 37., 25., 37., 37., 25., 25., 37., 37., 25., 37., 55., 55., 37., 37., 55., 55., 37.,
       25., 37., 37., 25., 17., 25., 25., 17., 25., 37., 37., 25., 25., 37., 37., 25., 17., 25.,
       25., 17., 17., 25., 25., 17., 25., 37., 37., 25., 25., 37., 37., 25., 17., 25., 25., 17.,
       25., 37., 37., 25., 37., 55., 55., 37., 37., 55., 55., 37., 25., 37., 37., 25., 25., 37.,
       37., 25., 37., 55., 55., 37., 37., 55., 55., 37., 25., 37., 37., 25., 17., 25., 25., 17.,
       25., 37., 37., 25., 25., 37., 37., 25., 17., 25., 25., 17., 17., 25., 25., 17., 25., 37.,
       37., 25., 25., 37., 37., 25., 17., 25., 25., 17., 25., 37., 37., 25., 37., 55., 55., 37.,
       37., 55., 55., 37., 25., 37., 37., 25., 25., 37., 37., 25., 37., 55., 55., 37., 37., 55.,
       55., 37., 25., 37., 37., 25., 17., 25., 25., 17., 25., 37., 37., 25., 25., 37., 37., 25.,
       17., 25., 25., 17., 17., 25., 25., 17., 25., 37., 37., 25., 25., 37., 37., 25., 17., 25.,
       25., 17., 25., 37., 37., 25., 37., 55., 55., 37., 37., 55., 55., 37., 25., 37., 37., 25.,
       25., 37., 37., 25., 37., 55., 55., 37., 37., 55., 55., 37., 25., 37., 37., 25., 17., 25.,
       25., 17., 25., 37., 37., 25., 25., 37., 37., 25., 17., 25., 25., 17., 17., 25., 25., 17.,
       25., 37., 37., 25., 25., 37., 37., 25., 17., 25., 25., 17., 25., 37., 37., 25., 37., 55.,
       55., 37., 37., 55., 55., 37., 25., 37., 37., 25., 25., 37., 37., 25., 37., 55., 55., 37.,
       37., 55., 55., 37., 25., 37., 37., 25., 17., 25., 25., 17., 25., 37., 37., 25., 25., 37.,
       37., 25., 17., 25., 25., 17.});

  conv_test_case->template InitBlob<T>("out_diff", out_blob_desc, std::vector<T>(384, 1));

  conv_test_case->template BackwardCheckBlob<T>(
      "in_diff", in_blob_desc,
      {24., 36., 36., 24., 36., 54., 54., 36., 36., 54., 54., 36., 24., 36., 36., 24., 36., 54.,
       54., 36., 54., 81., 81., 54., 54., 81., 81., 54., 36., 54., 54., 36., 36., 54., 54., 36.,
       54., 81., 81., 54., 54., 81., 81., 54., 36., 54., 54., 36., 24., 36., 36., 24., 36., 54.,
       54., 36., 36., 54., 54., 36., 24., 36., 36., 24., 24., 36., 36., 24., 36., 54., 54., 36.,
       36., 54., 54., 36., 24., 36., 36., 24., 36., 54., 54., 36., 54., 81., 81., 54., 54., 81.,
       81., 54., 36., 54., 54., 36., 36., 54., 54., 36., 54., 81., 81., 54., 54., 81., 81., 54.,
       36., 54., 54., 36., 24., 36., 36., 24., 36., 54., 54., 36., 36., 54., 54., 36., 24., 36.,
       36., 24., 24., 36., 36., 24., 36., 54., 54., 36., 36., 54., 54., 36., 24., 36., 36., 24.,
       36., 54., 54., 36., 54., 81., 81., 54., 54., 81., 81., 54., 36., 54., 54., 36., 36., 54.,
       54., 36., 54., 81., 81., 54., 54., 81., 81., 54., 36., 54., 54., 36., 24., 36., 36., 24.,
       36., 54., 54., 36., 36., 54., 54., 36., 24., 36., 36., 24., 24., 36., 36., 24., 36., 54.,
       54., 36., 36., 54., 54., 36., 24., 36., 36., 24., 36., 54., 54., 36., 54., 81., 81., 54.,
       54., 81., 81., 54., 36., 54., 54., 36., 36., 54., 54., 36., 54., 81., 81., 54., 54., 81.,
       81., 54., 36., 54., 54., 36., 24., 36., 36., 24., 36., 54., 54., 36., 36., 54., 54., 36.,
       24., 36., 36., 24.});

  conv_test_case->template BackwardCheckBlob<T>(
      "weight_diff", weight_blob_desc,
      {54., 72., 54., 72., 96.,  72., 54., 72., 54., 72., 96., 72., 96., 128., 96., 72., 96., 72.,
       54., 72., 54., 72., 96.,  72., 54., 72., 54., 54., 72., 54., 72., 96.,  72., 54., 72., 54.,
       72., 96., 72., 96., 128., 96., 72., 96., 72., 54., 72., 54., 72., 96.,  72., 54., 72., 54.,
       54., 72., 54., 72., 96.,  72., 54., 72., 54., 72., 96., 72., 96., 128., 96., 72., 96., 72.,
       54., 72., 54., 72., 96.,  72., 54., 72., 54., 54., 72., 54., 72., 96.,  72., 54., 72., 54.,
       72., 96., 72., 96., 128., 96., 72., 96., 72., 54., 72., 54., 72., 96.,  72., 54., 72., 54.,
       54., 72., 54., 72., 96.,  72., 54., 72., 54., 72., 96., 72., 96., 128., 96., 72., 96., 72.,
       54., 72., 54., 72., 96.,  72., 54., 72., 54., 54., 72., 54., 72., 96.,  72., 54., 72., 54.,
       72., 96., 72., 96., 128., 96., 72., 96., 72., 54., 72., 54., 72., 96.,  72., 54., 72., 54.});

  conv_test_case->template BackwardCheckBlob<T>("bias_diff", bias_blob_desc, {128, 128, 128});
}

<<<<<<< HEAD
TEST_CPU_AND_GPU_OPKERNEL(ConvTestCase3DChannelsFirst, FLOATING_DATA_TYPE_SEQ,
                          (train), (forward)(backward));
=======
TEST_CPU_ONLY_OPKERNEL(ConvTestCase3DChannelsFirst, FLOATING_DATA_TYPE_SEQ, (train),
                       (forward)(backward));
>>>>>>> 38978cc5

template<DeviceType device_type, typename T>
void ConvTestCase3DChannelsLast(OpKernelTestCase* conv_test_case, const std::string& job_type,
                                const std::string& forward_or_backward) {
  conv_test_case->InitJobConf(
      [](JobConf* job_conf) { job_conf->set_default_data_type(GetDataType<T>::value); });
  conv_test_case->set_is_train(job_type == "train");
  conv_test_case->set_is_forward(forward_or_backward == "forward");
  Conv3DOpConf* conv_conf = conv_test_case->mut_op_conf()->mutable_conv_3d_conf();
  conv_conf->set_padding("SAME");
  conv_conf->set_data_format("channels_last");
  conv_conf->set_filters(3);
  conv_conf->add_kernel_size(3);
  conv_conf->add_kernel_size(3);
  conv_conf->add_kernel_size(3);
  conv_conf->add_strides(1);
  conv_conf->add_strides(1);
  conv_conf->add_strides(1);
  conv_conf->add_dilation_rate(1);
  conv_conf->add_dilation_rate(1);
  conv_conf->add_dilation_rate(1);
  conv_conf->set_use_bias(true);

  BlobDesc* in_blob_desc =
      new BlobDesc(Shape({2, 4, 4, 4, 2}), GetDataType<T>::value, false, false, 1);
  conv_test_case->template InitBlob<T>("in", in_blob_desc, std::vector<T>(256, 1));

  BlobDesc* weight_blob_desc =
      new BlobDesc(Shape({3, 3, 3, 3, 2}), GetDataType<T>::value, false, false, 1);
  conv_test_case->template InitBlob<T>("weight", weight_blob_desc, std::vector<T>(162, 1));

  BlobDesc* bias_blob_desc = new BlobDesc(Shape({3, 1}), GetDataType<T>::value, false, false, 1);
  conv_test_case->template InitBlob<T>("bias", bias_blob_desc, std::vector<T>(3, 1));

  BlobDesc* bias_mul_blob_desc =
      new BlobDesc(Shape({1, 64}), GetDataType<T>::value, false, false, 1);
  conv_test_case->template InitBlob<T>("bias_multiplier", bias_mul_blob_desc,
                                       std::vector<T>(64, 1));

  BlobDesc* out_blob_desc =
      new BlobDesc(Shape({2, 4, 4, 4, 3}), GetDataType<T>::value, false, false, 1);
  conv_test_case->template ForwardCheckBlob<T>(
      "out", out_blob_desc,
      {17., 17., 17., 25., 25., 25., 25., 25., 25., 17., 17., 17., 25., 25., 25., 37., 37., 37.,
       37., 37., 37., 25., 25., 25., 25., 25., 25., 37., 37., 37., 37., 37., 37., 25., 25., 25.,
       17., 17., 17., 25., 25., 25., 25., 25., 25., 17., 17., 17., 25., 25., 25., 37., 37., 37.,
       37., 37., 37., 25., 25., 25., 37., 37., 37., 55., 55., 55., 55., 55., 55., 37., 37., 37.,
       37., 37., 37., 55., 55., 55., 55., 55., 55., 37., 37., 37., 25., 25., 25., 37., 37., 37.,
       37., 37., 37., 25., 25., 25., 25., 25., 25., 37., 37., 37., 37., 37., 37., 25., 25., 25.,
       37., 37., 37., 55., 55., 55., 55., 55., 55., 37., 37., 37., 37., 37., 37., 55., 55., 55.,
       55., 55., 55., 37., 37., 37., 25., 25., 25., 37., 37., 37., 37., 37., 37., 25., 25., 25.,
       17., 17., 17., 25., 25., 25., 25., 25., 25., 17., 17., 17., 25., 25., 25., 37., 37., 37.,
       37., 37., 37., 25., 25., 25., 25., 25., 25., 37., 37., 37., 37., 37., 37., 25., 25., 25.,
       17., 17., 17., 25., 25., 25., 25., 25., 25., 17., 17., 17., 17., 17., 17., 25., 25., 25.,
       25., 25., 25., 17., 17., 17., 25., 25., 25., 37., 37., 37., 37., 37., 37., 25., 25., 25.,
       25., 25., 25., 37., 37., 37., 37., 37., 37., 25., 25., 25., 17., 17., 17., 25., 25., 25.,
       25., 25., 25., 17., 17., 17., 25., 25., 25., 37., 37., 37., 37., 37., 37., 25., 25., 25.,
       37., 37., 37., 55., 55., 55., 55., 55., 55., 37., 37., 37., 37., 37., 37., 55., 55., 55.,
       55., 55., 55., 37., 37., 37., 25., 25., 25., 37., 37., 37., 37., 37., 37., 25., 25., 25.,
       25., 25., 25., 37., 37., 37., 37., 37., 37., 25., 25., 25., 37., 37., 37., 55., 55., 55.,
       55., 55., 55., 37., 37., 37., 37., 37., 37., 55., 55., 55., 55., 55., 55., 37., 37., 37.,
       25., 25., 25., 37., 37., 37., 37., 37., 37., 25., 25., 25., 17., 17., 17., 25., 25., 25.,
       25., 25., 25., 17., 17., 17., 25., 25., 25., 37., 37., 37., 37., 37., 37., 25., 25., 25.,
       25., 25., 25., 37., 37., 37., 37., 37., 37., 25., 25., 25., 17., 17., 17., 25., 25., 25.,
       25., 25., 25., 17., 17., 17.});

  conv_test_case->template InitBlob<T>("out_diff", out_blob_desc, std::vector<T>(384, 1));

  conv_test_case->template BackwardCheckBlob<T>(
      "in_diff", in_blob_desc,
      {24., 24., 36., 36., 36., 36., 24., 24., 36., 36., 54., 54., 54., 54., 36., 36., 36., 36.,
       54., 54., 54., 54., 36., 36., 24., 24., 36., 36., 36., 36., 24., 24., 36., 36., 54., 54.,
       54., 54., 36., 36., 54., 54., 81., 81., 81., 81., 54., 54., 54., 54., 81., 81., 81., 81.,
       54., 54., 36., 36., 54., 54., 54., 54., 36., 36., 36., 36., 54., 54., 54., 54., 36., 36.,
       54., 54., 81., 81., 81., 81., 54., 54., 54., 54., 81., 81., 81., 81., 54., 54., 36., 36.,
       54., 54., 54., 54., 36., 36., 24., 24., 36., 36., 36., 36., 24., 24., 36., 36., 54., 54.,
       54., 54., 36., 36., 36., 36., 54., 54., 54., 54., 36., 36., 24., 24., 36., 36., 36., 36.,
       24., 24., 24., 24., 36., 36., 36., 36., 24., 24., 36., 36., 54., 54., 54., 54., 36., 36.,
       36., 36., 54., 54., 54., 54., 36., 36., 24., 24., 36., 36., 36., 36., 24., 24., 36., 36.,
       54., 54., 54., 54., 36., 36., 54., 54., 81., 81., 81., 81., 54., 54., 54., 54., 81., 81.,
       81., 81., 54., 54., 36., 36., 54., 54., 54., 54., 36., 36., 36., 36., 54., 54., 54., 54.,
       36., 36., 54., 54., 81., 81., 81., 81., 54., 54., 54., 54., 81., 81., 81., 81., 54., 54.,
       36., 36., 54., 54., 54., 54., 36., 36., 24., 24., 36., 36., 36., 36., 24., 24., 36., 36.,
       54., 54., 54., 54., 36., 36., 36., 36., 54., 54., 54., 54., 36., 36., 24., 24., 36., 36.,
       36., 36., 24., 24.});

  conv_test_case->template BackwardCheckBlob<T>(
      "weight_diff", weight_blob_desc,
      {54., 54., 72., 72., 54., 54., 72., 72., 96.,  96.,  72., 72., 54., 54., 72., 72., 54., 54.,
       72., 72., 96., 96., 72., 72., 96., 96., 128., 128., 96., 96., 72., 72., 96., 96., 72., 72.,
       54., 54., 72., 72., 54., 54., 72., 72., 96.,  96.,  72., 72., 54., 54., 72., 72., 54., 54.,
       54., 54., 72., 72., 54., 54., 72., 72., 96.,  96.,  72., 72., 54., 54., 72., 72., 54., 54.,
       72., 72., 96., 96., 72., 72., 96., 96., 128., 128., 96., 96., 72., 72., 96., 96., 72., 72.,
       54., 54., 72., 72., 54., 54., 72., 72., 96.,  96.,  72., 72., 54., 54., 72., 72., 54., 54.,
       54., 54., 72., 72., 54., 54., 72., 72., 96.,  96.,  72., 72., 54., 54., 72., 72., 54., 54.,
       72., 72., 96., 96., 72., 72., 96., 96., 128., 128., 96., 96., 72., 72., 96., 96., 72., 72.,
       54., 54., 72., 72., 54., 54., 72., 72., 96.,  96.,  72., 72., 54., 54., 72., 72., 54., 54.});

  conv_test_case->template BackwardCheckBlob<T>("bias_diff", bias_blob_desc, {128, 128, 128});
}

TEST_CPU_ONLY_OPKERNEL(ConvTestCase3DChannelsLast, FLOATING_DATA_TYPE_SEQ, (train),
                       (forward)(backward));

}  // namespace test

}  // namespace oneflow<|MERGE_RESOLUTION|>--- conflicted
+++ resolved
@@ -54,13 +54,8 @@
   conv_test_case->template BackwardCheckBlob<T>("bias_diff", bias_blob_desc, {12, 12, 12});
 }
 
-<<<<<<< HEAD
-TEST_CPU_AND_GPU_OPKERNEL(ConvTestCase1DChannelsFirst, FLOATING_DATA_TYPE_SEQ,
-                          (train), (forward)(backward));
-=======
-TEST_CPU_ONLY_OPKERNEL(ConvTestCase1DChannelsFirst, FLOATING_DATA_TYPE_SEQ, (train),
-                       (forward)(backward));
->>>>>>> 38978cc5
+TEST_CPU_AND_GPU_OPKERNEL(ConvTestCase1DChannelsFirst, FLOATING_DATA_TYPE_SEQ, (train),
+                          (forward)(backward));
 
 template<DeviceType device_type, typename T>
 void ConvTestCase1DChannelsLast(OpKernelTestCase* conv_test_case, const std::string& job_type,
@@ -112,15 +107,10 @@
   conv_test_case->template BackwardCheckBlob<T>("bias_diff", bias_blob_desc, {12, 12, 12});
 }
 
-<<<<<<< HEAD
-TEST_CPU_ONLY_OPKERNEL(ConvTestCase1DChannelsLast, FLOATING_DATA_TYPE_SEQ,
-                       (train), (forward)(backward));
-TEST_GPU_ONLY_OPKERNEL(ConvTestCase1DChannelsLast, ((float, DataType::kFloat)),
-                       (train), (forward)(backward));
-=======
 TEST_CPU_ONLY_OPKERNEL(ConvTestCase1DChannelsLast, FLOATING_DATA_TYPE_SEQ, (train),
                        (forward)(backward));
->>>>>>> 38978cc5
+TEST_GPU_ONLY_OPKERNEL(ConvTestCase1DChannelsLast, ((float, DataType::kFloat)), (train),
+                       (forward)(backward));
 
 template<DeviceType device_type, typename T>
 void ConvTestCase2DChannelsLast(OpKernelTestCase* conv_test_case, const std::string& job_type,
@@ -187,15 +177,10 @@
   conv_test_case->template BackwardCheckBlob<T>("bias_diff", bias_blob_desc, {32, 32, 32});
 }
 
-<<<<<<< HEAD
-TEST_CPU_ONLY_OPKERNEL(ConvTestCase2DChannelsLast, FLOATING_DATA_TYPE_SEQ,
-                       (train), (forward)(backward));
-TEST_GPU_ONLY_OPKERNEL(ConvTestCase2DChannelsLast, ((float, DataType::kFloat)),
-                       (train), (forward)(backward));
-=======
 TEST_CPU_ONLY_OPKERNEL(ConvTestCase2DChannelsLast, FLOATING_DATA_TYPE_SEQ, (train),
                        (forward)(backward));
->>>>>>> 38978cc5
+TEST_GPU_ONLY_OPKERNEL(ConvTestCase2DChannelsLast, ((float, DataType::kFloat)), (train),
+                       (forward)(backward));
 
 template<DeviceType device_type, typename T>
 void ConvTestCase2DChannelsFirst(OpKernelTestCase* conv_test_case, const std::string& job_type,
@@ -262,15 +247,10 @@
   conv_test_case->template BackwardCheckBlob<T>("bias_diff", bias_blob_desc, {32, 32, 32});
 }
 
-<<<<<<< HEAD
-TEST_CPU_ONLY_OPKERNEL(ConvTestCase2DChannelsFirst, FLOATING_DATA_TYPE_SEQ,
-                       (train), (forward)(backward));
-TEST_GPU_ONLY_OPKERNEL(ConvTestCase2DChannelsFirst, FLOATING_DATA_TYPE_SEQ,
-                       (train), (forward)(backward));
-=======
 TEST_CPU_ONLY_OPKERNEL(ConvTestCase2DChannelsFirst, FLOATING_DATA_TYPE_SEQ, (train),
                        (forward)(backward));
->>>>>>> 38978cc5
+TEST_GPU_ONLY_OPKERNEL(ConvTestCase2DChannelsFirst, FLOATING_DATA_TYPE_SEQ, (train),
+                       (forward)(backward));
 
 template<DeviceType device_type, typename T>
 void ConvTestCase3DChannelsFirst(OpKernelTestCase* conv_test_case, const std::string& job_type,
@@ -372,13 +352,8 @@
   conv_test_case->template BackwardCheckBlob<T>("bias_diff", bias_blob_desc, {128, 128, 128});
 }
 
-<<<<<<< HEAD
-TEST_CPU_AND_GPU_OPKERNEL(ConvTestCase3DChannelsFirst, FLOATING_DATA_TYPE_SEQ,
-                          (train), (forward)(backward));
-=======
-TEST_CPU_ONLY_OPKERNEL(ConvTestCase3DChannelsFirst, FLOATING_DATA_TYPE_SEQ, (train),
-                       (forward)(backward));
->>>>>>> 38978cc5
+TEST_CPU_AND_GPU_OPKERNEL(ConvTestCase3DChannelsFirst, FLOATING_DATA_TYPE_SEQ, (train),
+                          (forward)(backward));
 
 template<DeviceType device_type, typename T>
 void ConvTestCase3DChannelsLast(OpKernelTestCase* conv_test_case, const std::string& job_type,
