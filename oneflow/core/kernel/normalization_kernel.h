#ifndef ONEFLOW_CORE_KERNEL_NORMALIZATION_KERNEL_H_
#define ONEFLOW_CORE_KERNEL_NORMALIZATION_KERNEL_H_

#include "oneflow/core/kernel/kernel.h"
#include "oneflow/core/persistence/snapshot_manager.h"

namespace oneflow {

class NormalizationCtx final {
 public:
  NormalizationCtx(const KernelConf&, DataType);
  ~NormalizationCtx() = default;

#ifdef WITH_CUDA
  const cudnnBatchNormMode_t& cudnn_batch_norm_mode() const;
  const cudnnTensorDescriptor_t& cudnn_in_tensor_desc() const;
  const cudnnTensorDescriptor_t& cudnn_param_tensor_desc() const;

 private:
  cudnnBatchNormMode_t mode_;
  std::unique_ptr<CudnnTensorDesc> in_desc_;
  std::unique_ptr<CudnnTensorDesc> param_desc_;
#endif  // WITH_CUDA
};

template<DeviceType device_type, typename T>
class NormalizationKernel final : public KernelIfWithActivation<device_type, T>,
                                  public KernelIfWithModel<device_type, T> {
 public:
  OF_DISALLOW_COPY_AND_MOVE(NormalizationKernel);
  NormalizationKernel() = default;
  ~NormalizationKernel() = default;

 private:
  std::unique_ptr<NormalizationCtx> normalization_ctx_;
#ifdef WITH_CUDA
  void VirtualKernelInit(const ParallelContext*) override {
    if (this->kernel_conf().normalization_conf().use_cudnn()) {
      normalization_ctx_.reset(
          new NormalizationCtx(this->kernel_conf(), GetDataType<T>::value));
    }
  }
#endif  // WITH_CUDA
  void InitModelBlobsWithRandomSeed(
      DeviceCtx* ctx, std::mt19937* random_seed_gen,
      std::function<Blob*(const std::string&)> BnInOp2Blob) const override;
  void InitModelBlobsWithDir(DeviceCtx* ctx, int32_t part_id, int32_t part_num,
                             const std::string& model_load_dir,
                             std::function<Blob*(const std::string&)> BnInOp2Blob) const override;
  void ForwardDataContent(const KernelCtx&,
                          std::function<Blob*(const std::string&)>) const override;
  void BackwardDataContent(const KernelCtx&,
                           std::function<Blob*(const std::string&)>) const override;

  void CalcAboutGammaDiff(const KernelCtx&, const std::function<Blob*(const std::string&)>,
                          const Blob* out_diff_blob, bool need_comp_in_diff) const;
  void CalcAboutBetaDiff(const KernelCtx&, const std::function<Blob*(const std::string&)>,
                         const Blob* out_diff_blob, bool need_comp_in_diff) const;
  void CalcInDiff(const KernelCtx&, const std::function<Blob*(const std::string&)>,
                  const Blob* out_diff_blob, Blob* in_diff_blob) const;
  void Normalize(const KernelCtx&, const std::function<Blob*(const std::string&)>&,
                 const Blob* mean_blob, const Blob* variance_blob, const Blob* in_blob,
                 Blob* out_blob) const;
  void CalcMeanAndVariance(const KernelCtx&, const std::function<Blob*(const std::string&)>&,
                           const Blob* in_blob) const;
<<<<<<< HEAD
  void UpdateMovingMeanAndMovingVariance(
      const KernelCtx&, const std::function<Blob*(const std::string&)>&) const;
  void InitMovingMeanAndMovingVariance(
      const KernelCtx& ctx,
      const std::function<Blob*(const std::string&)>& BnInOp2Blob,
      bool use_new) const;
  const PbMessage& GetCustomizedOpConf() const override;

  void NormalizationCudnnForward(
      const KernelCtx&, const std::function<Blob*(const std::string&)>&) const;
  void NormalizationCudnnBackward(
      const KernelCtx&, const std::function<Blob*(const std::string&)>&) const;
=======
  void UpdateMovingMeanAndMovingVariance(const KernelCtx&,
                                         const std::function<Blob*(const std::string&)>&) const;
>>>>>>> 38978cc5
};

}  // namespace oneflow

#endif  // ONEFLOW_CORE_KERNEL_NORMALIZATION_KERNEL_H_<|MERGE_RESOLUTION|>--- conflicted
+++ resolved
@@ -36,8 +36,7 @@
 #ifdef WITH_CUDA
   void VirtualKernelInit(const ParallelContext*) override {
     if (this->kernel_conf().normalization_conf().use_cudnn()) {
-      normalization_ctx_.reset(
-          new NormalizationCtx(this->kernel_conf(), GetDataType<T>::value));
+      normalization_ctx_.reset(new NormalizationCtx(this->kernel_conf(), GetDataType<T>::value));
     }
   }
 #endif  // WITH_CUDA
@@ -63,23 +62,17 @@
                  Blob* out_blob) const;
   void CalcMeanAndVariance(const KernelCtx&, const std::function<Blob*(const std::string&)>&,
                            const Blob* in_blob) const;
-<<<<<<< HEAD
-  void UpdateMovingMeanAndMovingVariance(
-      const KernelCtx&, const std::function<Blob*(const std::string&)>&) const;
-  void InitMovingMeanAndMovingVariance(
-      const KernelCtx& ctx,
-      const std::function<Blob*(const std::string&)>& BnInOp2Blob,
-      bool use_new) const;
+  void UpdateMovingMeanAndMovingVariance(const KernelCtx&,
+                                         const std::function<Blob*(const std::string&)>&) const;
+  void InitMovingMeanAndMovingVariance(const KernelCtx& ctx,
+                                       const std::function<Blob*(const std::string&)>& BnInOp2Blob,
+                                       bool use_new) const;
   const PbMessage& GetCustomizedOpConf() const override;
 
-  void NormalizationCudnnForward(
-      const KernelCtx&, const std::function<Blob*(const std::string&)>&) const;
-  void NormalizationCudnnBackward(
-      const KernelCtx&, const std::function<Blob*(const std::string&)>&) const;
-=======
-  void UpdateMovingMeanAndMovingVariance(const KernelCtx&,
-                                         const std::function<Blob*(const std::string&)>&) const;
->>>>>>> 38978cc5
+  void NormalizationCudnnForward(const KernelCtx&,
+                                 const std::function<Blob*(const std::string&)>&) const;
+  void NormalizationCudnnBackward(const KernelCtx&,
+                                  const std::function<Blob*(const std::string&)>&) const;
 };
 
 }  // namespace oneflow
