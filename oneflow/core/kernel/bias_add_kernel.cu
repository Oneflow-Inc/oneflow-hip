#include "oneflow/core/kernel/bias_add_kernel.h"

namespace oneflow {

namespace {

template<typename T, typename Index>
__global__ void BiasAddGpu(const Index elem_cnt, const Index bias_size, const Index inner_size,
                           const T* x, const T* bias, T* y) {
  const Index block_size = bias_size * inner_size;
  CUDA_1D_KERNEL_LOOP_T(Index, i, elem_cnt) { y[i] = x[i] + bias[(i % block_size) / inner_size]; }
}

template<typename Index>
__global__ void BiasAddForwardGpuHalf(const Index elem_cnt, const Index bias_size,
                                      const Index inner_size, const half* x, const half* bias,
                                      half* y) {
  const Index block_size = bias_size * inner_size;
  CUDA_1D_KERNEL_LOOP_T(Index, i, elem_cnt) {
    y[i] = __hadd(x[i], bias[(i % block_size) / inner_size]);
  }
}

template<typename T, typename Index>
__global__ void InplaceBiasAddGpu(const Index elem_cnt, const Index bias_size,
                                  const Index inner_size, const T* bias, T* y) {
  const Index block_size = bias_size * inner_size;
  CUDA_1D_KERNEL_LOOP_T(Index, i, elem_cnt) { y[i] += bias[(i % block_size) / inner_size]; }
}

template<typename T, typename Index>
struct BiasAddGpuHelper final {
  static void BiasAdd(DeviceCtx* ctx, const Index elem_cnt, const Index bias_size,
                      const Index inner_size, const T* x, const T* bias, T* y) {
    if (x == y) {
      InplaceBiasAddGpu<T, Index>
          <<<BlocksNum4ThreadsNum(elem_cnt), kCudaThreadsNumPerBlock, 0, ctx->cuda_stream()>>>(
              elem_cnt, bias_size, inner_size, bias, y);
    } else {
      BiasAddGpu<T, Index>
          <<<BlocksNum4ThreadsNum(elem_cnt), kCudaThreadsNumPerBlock, 0, ctx->cuda_stream()>>>(
              elem_cnt, bias_size, inner_size, x, bias, y);
    }
  }
};

}  // namespace

template<typename T>
struct BiasAddUtil<DeviceType::kGPU, T> {
<<<<<<< HEAD
  static void BiasAddNCX(DeviceCtx* ctx, const DenseShapeView& shape, const int32_t bias_axis,
                         const T* input, const T* bias, T* output) {
    BiasAddNCXKernel<<<BlocksNum4ThreadsNum(shape.At(0)), kCudaThreadsNumPerBlock, 0,
                       ctx->cuda_stream()>>>(shape.At(0), input, bias, output, shape.At(bias_axis),
                                             shape.Count(bias_axis + 1));
  }
};

void BiasAddUtil<DeviceType::kGPU, float16>::BiasAddNCX(DeviceCtx* ctx, const DenseShapeView& shape,
                                                        const int32_t bias_axis,
                                                        const float16* input, const float16* bias,
                                                        float16* output) {
  HalfBiasAddNCXKernel<<<BlocksNum4ThreadsNum(shape.At(0)), kCudaThreadsNumPerBlock, 0,
                         ctx->cuda_stream()>>>(
      shape.At(0), reinterpret_cast<const half*>(input), reinterpret_cast<const half*>(bias),
      reinterpret_cast<half*>(output), shape.At(bias_axis), shape.Count(bias_axis + 1));
}
=======
  static void BiasAdd(DeviceCtx* ctx, int64_t outer_size, int64_t bias_size, int64_t inner_size,
                      const T* x, const T* bias, T* y) {
    const int64_t elem_cnt = outer_size * bias_size * inner_size;
    if (IsKernelSafeInt32(elem_cnt)) {
      BiasAddGpuHelper<T, int32_t>::BiasAdd(ctx, elem_cnt, bias_size, inner_size, x, bias, y);
    } else {
      BiasAddGpuHelper<T, int64_t>::BiasAdd(ctx, elem_cnt, bias_size, inner_size, x, bias, y);
    }
  }
};

class BiasAddGpuHalfKernel final : public KernelIf<DeviceType::kGPU> {
 public:
  OF_DISALLOW_COPY_AND_MOVE(BiasAddGpuHalfKernel);
  BiasAddGpuHalfKernel() = default;
  ~BiasAddGpuHalfKernel() = default;

 private:
  void ForwardDataContent(const KernelCtx& ctx,
                          std::function<Blob*(const std::string&)> BnInOp2Blob) const override {
    const Blob* a_blob = BnInOp2Blob("a");
    const Blob* b_blob = BnInOp2Blob("b");
    Blob* out_blob = BnInOp2Blob("out");
    const BiasAddOpConf& conf = this->op_conf().bias_add_conf();
    const int32_t bias_add_axis = conf.axis();
    const int64_t outer_size = a_blob->shape().Count(0, bias_add_axis);
    const int64_t bias_size = a_blob->shape().At(bias_add_axis);
    const int64_t inner_size = a_blob->shape().Count(bias_add_axis + 1);
    const int64_t elem_cnt = outer_size * bias_size * inner_size;
    if (IsKernelSafeInt32(elem_cnt)) {
      BiasAddForwardGpuHalf<int32_t><<<BlocksNum4ThreadsNum(elem_cnt), kCudaThreadsNumPerBlock, 0,
                                       ctx.device_ctx->cuda_stream()>>>(
          elem_cnt, bias_size, inner_size, reinterpret_cast<const half*>(a_blob->dptr<float16>()),
          reinterpret_cast<const half*>(b_blob->dptr<float16>()),
          reinterpret_cast<half*>(out_blob->mut_dptr<float16>()));

    } else {
      BiasAddForwardGpuHalf<int64_t><<<BlocksNum4ThreadsNum(elem_cnt), kCudaThreadsNumPerBlock, 0,
                                       ctx.device_ctx->cuda_stream()>>>(
          elem_cnt, bias_size, inner_size, reinterpret_cast<const half*>(a_blob->dptr<float16>()),
          reinterpret_cast<const half*>(b_blob->dptr<float16>()),
          reinterpret_cast<half*>(out_blob->mut_dptr<float16>()));
    }
  }

  const PbMessage& GetCustomizedOpConf() const override { return this->op_conf().bias_add_conf(); }
};

REGISTER_KERNEL_WITH_DEVICE_AND_DTYPE(OperatorConf::kBiasAddConf, DeviceType::kGPU, float16,
                                      BiasAddGpuHalfKernel)
>>>>>>> f384f796

#define INITIATE_BIAS_ADD_KERNEL_UTIL_GPU_IMPL(type_cpp, type_proto) \
  template struct BiasAddUtil<DeviceType::kGPU, type_cpp>;
OF_PP_FOR_EACH_TUPLE(INITIATE_BIAS_ADD_KERNEL_UTIL_GPU_IMPL, ARITHMETIC_DATA_TYPE_SEQ);
#undef INITIATE_BIAS_ADD_KERNEL_UTIL_GPU_IMPL

}  // namespace oneflow<|MERGE_RESOLUTION|>--- conflicted
+++ resolved
@@ -48,25 +48,6 @@
 
 template<typename T>
 struct BiasAddUtil<DeviceType::kGPU, T> {
-<<<<<<< HEAD
-  static void BiasAddNCX(DeviceCtx* ctx, const DenseShapeView& shape, const int32_t bias_axis,
-                         const T* input, const T* bias, T* output) {
-    BiasAddNCXKernel<<<BlocksNum4ThreadsNum(shape.At(0)), kCudaThreadsNumPerBlock, 0,
-                       ctx->cuda_stream()>>>(shape.At(0), input, bias, output, shape.At(bias_axis),
-                                             shape.Count(bias_axis + 1));
-  }
-};
-
-void BiasAddUtil<DeviceType::kGPU, float16>::BiasAddNCX(DeviceCtx* ctx, const DenseShapeView& shape,
-                                                        const int32_t bias_axis,
-                                                        const float16* input, const float16* bias,
-                                                        float16* output) {
-  HalfBiasAddNCXKernel<<<BlocksNum4ThreadsNum(shape.At(0)), kCudaThreadsNumPerBlock, 0,
-                         ctx->cuda_stream()>>>(
-      shape.At(0), reinterpret_cast<const half*>(input), reinterpret_cast<const half*>(bias),
-      reinterpret_cast<half*>(output), shape.At(bias_axis), shape.Count(bias_axis + 1));
-}
-=======
   static void BiasAdd(DeviceCtx* ctx, int64_t outer_size, int64_t bias_size, int64_t inner_size,
                       const T* x, const T* bias, T* y) {
     const int64_t elem_cnt = outer_size * bias_size * inner_size;
@@ -117,7 +98,6 @@
 
 REGISTER_KERNEL_WITH_DEVICE_AND_DTYPE(OperatorConf::kBiasAddConf, DeviceType::kGPU, float16,
                                       BiasAddGpuHalfKernel)
->>>>>>> f384f796
 
 #define INITIATE_BIAS_ADD_KERNEL_UTIL_GPU_IMPL(type_cpp, type_proto) \
   template struct BiasAddUtil<DeviceType::kGPU, type_cpp>;
