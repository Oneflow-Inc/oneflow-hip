--- conflicted
+++ resolved
@@ -4,7 +4,6 @@
 namespace oneflow {
 
 template<typename T>
-<<<<<<< HEAD
 class ConvFilterGradGpuKernel final : public KernelIf<DeviceType::kGPU> {
  public:
   OF_DISALLOW_COPY_AND_MOVE(ConvFilterGradGpuKernel);
@@ -22,7 +21,8 @@
                        ctx.device_ctx->cudnn_handle(), BnInOp2Blob("x"), BnInOp2Blob("dy"),
                        BnInOp2Blob("filter_diff"), BnInOp2Blob("buf"),
                        this->job_desc().job_conf().cudnn_conv_use_deterministic_algo_only(),
-                       this->job_desc().job_conf().cudnn_conv_heuristic_search_algo());
+                       this->job_desc().job_conf().cudnn_conv_heuristic_search_algo(),
+                       this->job_desc().cudnn_conv_enable_true_half());
     cudnnConvolutionBwdFilterAlgo_t algo;
     size_t work_space_size = 0;
     if (this->job_desc().job_conf().has_cudnn_conv_force_bwd_filter_algo()) {
@@ -35,18 +35,6 @@
       work_space_size = algo_perf->memory;
     }
     CHECK_LE(work_space_size, BnInOp2Blob("buf")->ByteSizeOfBlobBody());
-=======
-struct ConvFilterGradKernelUtil<DeviceType::kGPU, T> final {
-  static void Compute(DeviceCtx *ctx, const ConvFilterGradKernelConf &kernel_conf,
-                      const ConvConf &conf, const Blob *x, const Blob *dy, Blob *filter_diff,
-                      Blob *buf, const bool enable_true_half) {
-    CudnnTensorDesc x_desc(x->data_type(), x->shape(), conf.data_format());
-    CudnnTensorDesc dy_desc(dy->data_type(), dy->shape(), conf.data_format());
-    CudnnFilterDesc filter_diff_desc(filter_diff->data_type(), filter_diff->shape(),
-                                     conf.data_format());
-    CudnnConvDesc conv_desc(GetConvDescDataType(x->data_type(), enable_true_half), x->shape(),
-                            conf);
->>>>>>> 7de29d23
     CudaCheck(cudnnConvolutionBackwardFilter(
         args.handle, CudnnSPOnePtr<T>(), args.xdesc.Get(), args.x_dptr, args.ydesc.Get(),
         args.y_dptr, args.cdesc.Get(), algo, args.work_space, work_space_size, CudnnSPZeroPtr<T>(),
