/*
Copyright 2020 The OneFlow Authors. All rights reserved.

Licensed under the Apache License, Version 2.0 (the "License");
you may not use this file except in compliance with the License.
You may obtain a copy of the License at

    http://www.apache.org/licenses/LICENSE-2.0

Unless required by applicable law or agreed to in writing, software
distributed under the License is distributed on an "AS IS" BASIS,
WITHOUT WARRANTIES OR CONDITIONS OF ANY KIND, either express or implied.
See the License for the specific language governing permissions and
limitations under the License.
*/
#ifndef ONEFLOW_CORE_KERNEL_KERNEL_UTIL_CUH_
#define ONEFLOW_CORE_KERNEL_KERNEL_UTIL_CUH_
#include "oneflow/core/cuda/atomic.cuh"
#include "oneflow/core/device/cuda_pseudo_half.h"
#include "oneflow/core/common/data_type.h"
#include "oneflow/core/device/cuda_util.h"

namespace oneflow {

template<typename T, typename std::enable_if<IsFloating<T>::value>::type* = nullptr>
OF_DEVICE_FUNC T MaxWithLogThreshold(T x) {
  const T threshold = 1e-20;
  return x > threshold ? x : threshold;
}

template<typename T, typename std::enable_if<IsIntegral<T>::value>::type* = nullptr>
OF_DEVICE_FUNC T MaxWithLogThreshold(T x) {
  return x;
}

#if defined(__CUDACC__) || defined(__HIPCC__)
__device__ __forceinline__ half MaxWithLogThreshold(half x) {
  half threshold = hexp2(__float2half(-14.0));
  if (__hgt(x, threshold)) { return x; }
  return threshold;
}
#endif

template<typename T>
OF_DEVICE_FUNC T SafeLog(T x) {
  return logf(MaxWithLogThreshold(x));
}

#if defined(__CUDACC__) || defined(__HIPCC__)
__device__ __forceinline__ half SafeLog(half x) { return hlog(MaxWithLogThreshold(x)); }
#endif

<<<<<<< HEAD
// FastAtomicAdd is referenced from
// https://github.com/pytorch/pytorch/blob/396c3b1d88d7624938a2bb0b287f2a19f1e89bb4/aten/src/ATen/native/cuda/KernelUtils.cuh#L29
#if defined(__CUDACC__) || defined(__HIPCC__)
template<typename T, typename IndexT,
         typename std::enable_if<std::is_same<half, T>::value>::type* = nullptr>
__device__ __forceinline__ void fastSpecializedAtomicAdd(T* base, IndexT offset,
                                                         const IndexT length, T value) {
#if ((defined(CUDA_VERSION) && (CUDA_VERSION < 10000)) \
     || (defined(__CUDA_ARCH__) && (__CUDA_ARCH__ < 700)))
  cuda::atomic::Add(reinterpret_cast<half*>(base) + offset, static_cast<half>(value));
#else
  // Accounts for the chance base falls on an odd 16 bit alignment (ie, not 32 bit aligned)
  __half* target_addr = reinterpret_cast<__half*>(base + offset);
  bool low_byte = (reinterpret_cast<std::uintptr_t>(target_addr) % sizeof(__half2) == 0);

#ifdef WITH_ROCM
  if (low_byte && offset < (length - 1)) {
    __half2 value2;
    value2.data.x = value;
    value2.data.y = __float2half_rz(0);
    cuda::atomic::Add(reinterpret_cast<__half2*>(target_addr), value2);

  } else if (!low_byte && offset > 0) {
    __half2 value2;
    value2.data.x = __float2half_rz(0);
    value2.data.y = value;
    cuda::atomic::Add(reinterpret_cast<__half2*>(target_addr - 1), value2);

  } else {
    cuda::atomic::Add(reinterpret_cast<__half*>(base) + offset, static_cast<__half>(value));
  }
#else
  if (low_byte && offset < (length - 1)) {
    __half2 value2;
    value2.x = value;
    value2.y = __float2half_rz(0);
    cuda::atomic::Add(reinterpret_cast<__half2*>(target_addr), value2);

  } else if (!low_byte && offset > 0) {
    __half2 value2;
    value2.x = __float2half_rz(0);
    value2.y = value;
    cuda::atomic::Add(reinterpret_cast<__half2*>(target_addr - 1), value2);

  } else {
    cuda::atomic::Add(reinterpret_cast<__half*>(base) + offset, static_cast<__half>(value));
  }
#endif
#endif
}

template<typename T, typename IndexT,
         typename std::enable_if<!std::is_same<half, T>::value>::type* = nullptr>
__device__ __forceinline__ void fastSpecializedAtomicAdd(T* base, IndexT offset,
                                                         const IndexT length, T value) {
  cuda::atomic::Add(base + offset, value);
}

template<class T, class IndexT>
__device__ __forceinline__ void FastAtomicAdd(T* base, IndexT offset, const IndexT length,
                                              T value) {
  fastSpecializedAtomicAdd(base, offset, length, value);
}
#endif

=======
>>>>>>> e01683e7
}  // namespace oneflow

#endif  // ONEFLOW_CORE_KERNEL_KERNEL_UTIL_CUH_<|MERGE_RESOLUTION|>--- conflicted
+++ resolved
@@ -50,74 +50,6 @@
 __device__ __forceinline__ half SafeLog(half x) { return hlog(MaxWithLogThreshold(x)); }
 #endif
 
-<<<<<<< HEAD
-// FastAtomicAdd is referenced from
-// https://github.com/pytorch/pytorch/blob/396c3b1d88d7624938a2bb0b287f2a19f1e89bb4/aten/src/ATen/native/cuda/KernelUtils.cuh#L29
-#if defined(__CUDACC__) || defined(__HIPCC__)
-template<typename T, typename IndexT,
-         typename std::enable_if<std::is_same<half, T>::value>::type* = nullptr>
-__device__ __forceinline__ void fastSpecializedAtomicAdd(T* base, IndexT offset,
-                                                         const IndexT length, T value) {
-#if ((defined(CUDA_VERSION) && (CUDA_VERSION < 10000)) \
-     || (defined(__CUDA_ARCH__) && (__CUDA_ARCH__ < 700)))
-  cuda::atomic::Add(reinterpret_cast<half*>(base) + offset, static_cast<half>(value));
-#else
-  // Accounts for the chance base falls on an odd 16 bit alignment (ie, not 32 bit aligned)
-  __half* target_addr = reinterpret_cast<__half*>(base + offset);
-  bool low_byte = (reinterpret_cast<std::uintptr_t>(target_addr) % sizeof(__half2) == 0);
-
-#ifdef WITH_ROCM
-  if (low_byte && offset < (length - 1)) {
-    __half2 value2;
-    value2.data.x = value;
-    value2.data.y = __float2half_rz(0);
-    cuda::atomic::Add(reinterpret_cast<__half2*>(target_addr), value2);
-
-  } else if (!low_byte && offset > 0) {
-    __half2 value2;
-    value2.data.x = __float2half_rz(0);
-    value2.data.y = value;
-    cuda::atomic::Add(reinterpret_cast<__half2*>(target_addr - 1), value2);
-
-  } else {
-    cuda::atomic::Add(reinterpret_cast<__half*>(base) + offset, static_cast<__half>(value));
-  }
-#else
-  if (low_byte && offset < (length - 1)) {
-    __half2 value2;
-    value2.x = value;
-    value2.y = __float2half_rz(0);
-    cuda::atomic::Add(reinterpret_cast<__half2*>(target_addr), value2);
-
-  } else if (!low_byte && offset > 0) {
-    __half2 value2;
-    value2.x = __float2half_rz(0);
-    value2.y = value;
-    cuda::atomic::Add(reinterpret_cast<__half2*>(target_addr - 1), value2);
-
-  } else {
-    cuda::atomic::Add(reinterpret_cast<__half*>(base) + offset, static_cast<__half>(value));
-  }
-#endif
-#endif
-}
-
-template<typename T, typename IndexT,
-         typename std::enable_if<!std::is_same<half, T>::value>::type* = nullptr>
-__device__ __forceinline__ void fastSpecializedAtomicAdd(T* base, IndexT offset,
-                                                         const IndexT length, T value) {
-  cuda::atomic::Add(base + offset, value);
-}
-
-template<class T, class IndexT>
-__device__ __forceinline__ void FastAtomicAdd(T* base, IndexT offset, const IndexT length,
-                                              T value) {
-  fastSpecializedAtomicAdd(base, offset, length, value);
-}
-#endif
-
-=======
->>>>>>> e01683e7
 }  // namespace oneflow
 
 #endif  // ONEFLOW_CORE_KERNEL_KERNEL_UTIL_CUH_