#ifndef ONEFLOW_CORE_KERNEL_KERNEL_UTIL_H_
#define ONEFLOW_CORE_KERNEL_KERNEL_UTIL_H_

#include "oneflow/core/common/blas.h"
#include "oneflow/core/common/data_type.h"
#include "oneflow/core/common/str_util.h"
#include "oneflow/core/device/cudnn_util.h"
#include "oneflow/core/kernel/kernel_context.h"
#include "oneflow/core/common/switch_func.h"
#include "oneflow/core/kernel/new_kernel_util.h"
#include "oneflow/core/register/blob.h"

namespace oneflow {

class Blob;
class InitializerConf;
<<<<<<< HEAD
=======
class MemoryCase;
>>>>>>> 66356b6b

template<cudaMemcpyKind cpy_kind>
void Memcpy(DeviceCtx*, void* dst, const void* src, size_t sz);

size_t GetTmpSizeForReduceSum(DataType data_type, int64_t sum_elem_num);

void AutoMemcpy(DeviceCtx* ctx, void* dst, const void* src, size_t sz,
                const MemoryCase& dst_mem_case, const MemoryCase& src_mem_case);
void SyncAutoMemcpy(DeviceCtx* ctx, void* dst, const void* src, size_t sz,
                    const MemoryCase& dst_mem_case, const MemoryCase& src_mem_case);

template<DeviceType device_type>
void Memset(DeviceCtx*, void* dst, const char value, size_t sz);

template<typename T>
OF_DEVICE_FUNC T ReduceCoreAdd(const T x, const T y) {
  return x + y;
}

template<typename T>
OF_DEVICE_FUNC T ReduceCoreMax(const T x, const T y) {
  return x > y ? x : y;
}

// CPU, GPU, Integral, Floating
template<DeviceType device_type, typename T, typename Derived>
struct KernelUtilIf {
  static void OFGemm(DeviceCtx* ctx, enum CBLAS_TRANSPOSE trans_a, enum CBLAS_TRANSPOSE trans_b,
                     const int m, const int n, const int k, const T alpha, const T* a, const T* b,
                     const T beta, T* c) {
    const int lda = (trans_a == CblasNoTrans) ? k : m;
    const int ldb = (trans_b == CblasNoTrans) ? n : k;
    const int ldc = n;

    Derived::Gemm(ctx, CblasRowMajor, trans_a, trans_b, m, n, k, alpha, a, lda, b, ldb, beta, c,
                  ldc);
  }

  static void OFGemmTrans(DeviceCtx* ctx, enum CBLAS_TRANSPOSE trans_a,
                          enum CBLAS_TRANSPOSE trans_b, const int m, const int n, const int k,
                          const T alpha, const T* a, const T* b, const T beta, T* c) {
    trans_a = (trans_a == CblasNoTrans) ? CblasTrans : CblasNoTrans;
    trans_b = (trans_b == CblasNoTrans) ? CblasTrans : CblasNoTrans;
    OFGemm(ctx, trans_b, trans_a, n, m, k, alpha, b, a, beta, c);
  }

  static void BlobGemm(DeviceCtx* ctx, enum CBLAS_TRANSPOSE trans_a, enum CBLAS_TRANSPOSE trans_b,
                       T alpha, T beta, const Blob* a, const Blob* b, Blob* c) {
    const int m = c->shape().At(0);
    const int n = c->shape().Count(1);
    const int k = (trans_a == CblasNoTrans) ? a->shape().Count(1) : a->shape().At(0);

    OFGemm(ctx, trans_a, trans_b, m, n, k, alpha, a->dptr<T>(), b->dptr<T>(), beta,
           c->mut_dptr<T>());
  }

  static void OFBatchedGemm(DeviceCtx* ctx, enum CBLAS_TRANSPOSE trans_a,
                            enum CBLAS_TRANSPOSE trans_b, const int batch_size, const int m,
                            const int n, const int k, const T alpha, const T* a, const T* b,
                            const T beta, T* c, T** buf) {
    Derived::BatchedGemm(ctx, CblasRowMajor, trans_a, trans_b, batch_size, m, n, k, alpha, a, b,
                         beta, c, buf);
  }

  static void InitializeWithProperConf(DeviceCtx* ctx, const InitializerConf* initializer_conf,
                                       uint32_t random_seed, Blob* blob) {
    CHECK_NOTNULL(initializer_conf);
    Derived::InitializeWithConf(ctx, *initializer_conf, random_seed, blob);
  }
};

template<DeviceType device_type, typename T, typename U = void>
struct KernelUtil;

// CPU, Integral, Floating
template<typename T, typename Derived>
struct CpuKernelUtilIf {
  static void Axpy(DeviceCtx* ctx, const int n, const T* alpha, const T* x, const int incx, T* y,
                   const int incy);
  static void Max(DeviceCtx* ctx, const int64_t n, const T* x, T* max_ptr);
  static void Max(DeviceCtx* ctx, const int64_t n, const T* x, T* max_ptr, T* temp_storage,
                  size_t temp_storage_bytes);
  static void Sum(DeviceCtx* ctx, const int64_t n, const T* x, T* sum_ptr);
  static void Sum(DeviceCtx* ctx, const int64_t n, const T* x, T* sum_ptr, T* temp_storage,
                  size_t temp_storage_bytes);
  static void CopyColsRegion(DeviceCtx* ctx, const int64_t row_num, const int64_t col_num,
                             const T* x, const int64_t x_col_offset, const int64_t x_lda, T* y,
                             const int64_t y_col_offset, const int64_t y_lda);
  static void RowMax(DeviceCtx* ctx, const int64_t row_num, const int64_t col_num, const T* x,
                     T* y);
  static void RowMax(DeviceCtx* ctx, const int64_t row_num, const int64_t col_num, const T* x, T* y,
                     void* temp_storage, const size_t temp_storage_bytes) {
    RowMax(ctx, row_num, col_num, x, y);
  }
  static void RowSum(DeviceCtx* ctx, const int64_t row_num, const int64_t col_num, const T* x,
                     T* y);
  static void RowSum(DeviceCtx* ctx, const int64_t row_num, const int64_t col_num, const T* x, T* y,
                     void* temp_storage, const size_t temp_storage_bytes) {
    RowSum(ctx, row_num, col_num, x, y);
  }
  static void Transpose(DeviceCtx* ctx, const int32_t num_axis, const DenseShapeView& x_shape,
                        const DenseShapeView& y_shape, const PbRf<int32_t>& permutation,
                        const int64_t elem_cnt, const T* x, T* y);
  static void Set(DeviceCtx* ctx, const T value, T* addr);
  static void Replicate(DeviceCtx* ctx, const int64_t n, T* y, const T* x);
  static void AddByScalar(DeviceCtx* ctx, const int64_t n, const T* x, const T y, T* z);
  static void MulByScalarPara(DeviceCtx* ctx, const int64_t n, const T* x, const T y, T* z);
};

// CPU, Floating
template<typename T>
struct KernelUtil<DeviceType::kCPU, T, typename std::enable_if<IsFloating<T>::value>::type>
    : public KernelUtilIf<DeviceType::kCPU, T, KernelUtil<DeviceType::kCPU, T>>,
      public CpuKernelUtilIf<T, KernelUtil<DeviceType::kCPU, T>> {
  static void Dot(DeviceCtx* ctx, const int n, const T* x, const int incx, const T* y,
                  const int incy, T* result);
  static void Copy(DeviceCtx* ctx, const int n, const T* x, const int incx, T* y, const int incy);
  static void Axpy(DeviceCtx* ctx, const int n, const T alpha, const T* x, const int incx, T* y,
                   const int incy);
  static void Scal(DeviceCtx* ctx, const int n, const T alpha, T* x, const int incx);
  static void Scal(DeviceCtx* ctx, const int n, const T* alpha, T* x, const int incx);
  static void Gemv(DeviceCtx* ctx, const enum CBLAS_TRANSPOSE trans, int m, int n, const T alpha,
                   const T* a, int lda, const T* x, const int incx, const T beta, T* y,
                   const int incy);
  static void Gemm(DeviceCtx* ctx, const enum CBLAS_ORDER order, const enum CBLAS_TRANSPOSE trans_a,
                   const enum CBLAS_TRANSPOSE trans_b, const int m, const int n, const int k,
                   const T alpha, const T* a, const int lda, const T* b, const int ldb,
                   const T beta, T* c, const int ldc);
  static void BatchedGemm(DeviceCtx* ctx, const enum CBLAS_ORDER order,
                          const enum CBLAS_TRANSPOSE trans_a, const enum CBLAS_TRANSPOSE trans_b,
                          int batch_size, int m, int n, int k, const T alpha, const T* a,
                          const T* b, const T beta, T* c, T** buf);

  static void Exp(DeviceCtx* ctx, const int64_t n, const T* x, T* y);
  static void Div(DeviceCtx* ctx, const int64_t n, T* x, const T* alpha);
  static void Div(DeviceCtx* ctx, const int64_t n, T* x, const T alpha);
  static void Div(DeviceCtx* ctx, const int64_t n, const T* x, const T* y, T* z);
  static void Mul(DeviceCtx* ctx, const int64_t n, const T* x, const T* y, T* z);
  static void MulByScalar(DeviceCtx* ctx, const int64_t n, const T* x, const T* y, T* z);
  static void Reciprocal(DeviceCtx* ctx, const int n, const T* x, T* y);
  static void Square(DeviceCtx* ctx, const int64_t n, const T* x, T* y);
  static void Sqrt(DeviceCtx* ctx, const int64_t n, const T* x, T* y);
  static void Rsqrt(DeviceCtx* ctx, const int64_t n, T* x, const float epsilon);
  static void Powx(DeviceCtx* ctx, const int64_t n, const T* x, const float power, T* y);

  static void Sigmoid(DeviceCtx* ctx, const int64_t n, const T* x, T* y);
  static void SigmoidBackward(DeviceCtx* ctx, const int64_t n, const T* x, const T* y, const T* dy,
                              T* dx);
  static void TanH(DeviceCtx* ctx, const int64_t n, const T* x, T* y);
  static void TanHBackward(DeviceCtx* ctx, const int64_t n, const T* x, const T* y, const T* dy,
                           T* dx);
  static void Relu(DeviceCtx* ctx, const int64_t n, const T* x, T* y);
  static void ReluBackward(DeviceCtx* ctx, const int64_t n, const T* x, const T* y, const T* dy,
                           T* dx);

  static void Addition(DeviceCtx* ctx, const int64_t n, T* out, const T* in_0);
  static void Addition(DeviceCtx* ctx, const int64_t n, T* out, const T* in_0, const T* in_1);
  static void Addition(DeviceCtx* ctx, const int64_t n, T* out, const T* in_0, const T* in_1,
                       const T* in_2);
  static void Addition(DeviceCtx* ctx, const int64_t n, T* out, const T* in_0, const T* in_1,
                       const T* in_2, const T* in_3);
  static void Addition(DeviceCtx* ctx, const int64_t n, T* out, const T* in_0, const T* in_1,
                       const T* in_2, const T* in_3, const T* in_4);
  static void Addition(DeviceCtx* ctx, const int64_t n, T* out, const T* in_0, const T* in_1,
                       const T* in_2, const T* in_3, const T* in_4, const T* in_5);
  static void Addition(DeviceCtx* ctx, const int64_t n, T* out, const T* in_0, const T* in_1,
                       const T* in_2, const T* in_3, const T* in_4, const T* in_5, const T* in_6);
  static void Addition(DeviceCtx* ctx, const int64_t n, T* out, const T* in_0, const T* in_1,
                       const T* in_2, const T* in_3, const T* in_4, const T* in_5, const T* in_6,
                       const T* in_7);
  static void Addition(DeviceCtx* ctx, const int64_t n, T* out, const T* in_0, const T* in_1,
                       const T* in_2, const T* in_3, const T* in_4, const T* in_5, const T* in_6,
                       const T* in_7, const T* in_8);
  static void Addition(DeviceCtx* ctx, const int64_t n, T* out, const T* in_0, const T* in_1,
                       const T* in_2, const T* in_3, const T* in_4, const T* in_5, const T* in_6,
                       const T* in_7, const T* in_8, const T* in_9);

  static void InitializeWithConf(DeviceCtx* ctx, const InitializerConf& initializer_conf,
                                 uint32_t random_seed, Blob* blob);
};

// CPU, Integral
template<typename T>
struct KernelUtil<DeviceType::kCPU, T, typename std::enable_if<IsIntegral<T>::value>::type>
    : public KernelUtilIf<DeviceType::kCPU, T, KernelUtil<DeviceType::kCPU, T>>,
      public CpuKernelUtilIf<T, KernelUtil<DeviceType::kCPU, T>> {
  static void Axpy(DeviceCtx* ctx, const int n, const T alpha, const T* x, const int incx, T* y,
                   const int incy);
  static void InitializeWithConf(DeviceCtx* ctx, const InitializerConf& initializer_conf,
                                 uint32_t random_seed, Blob* blob);
};

// GPU, Integral, Floating
template<typename T, typename Derived>
struct GpuKernelUtilIf {
  static void Max(DeviceCtx* ctx, const int64_t n, const T* x, T* max_ptr, T* temp_storage,
                  size_t temp_storage_bytes);
  static void Sum(DeviceCtx* ctx, const int64_t n, const T* x, T* sum_ptr, T* temp_storage,
                  size_t temp_storage_bytes);
  static void CopyColsRegion(DeviceCtx* ctx, const int64_t row_num, const int64_t col_num,
                             const T* x, const int64_t x_col_offset, const int64_t x_lda, T* y,
                             const int64_t y_col_offset, const int64_t y_lda);
  static void RowMax(DeviceCtx* ctx, const int64_t row_num, const int64_t col_num, const T* x, T* y,
                     void* temp_storage, const size_t temp_storage_bytes);
  static void RowSum(DeviceCtx* ctx, const int64_t row_num, const int64_t col_num, const T* x, T* y,
                     void* temp_storage, const size_t temp_storage_bytes);
  static void Transpose(DeviceCtx* ctx, const int32_t num_axis, const DenseShapeView& x_shape,
                        const DenseShapeView& y_shape, const PbRf<int32_t>& permutation,
                        const int64_t elem_cnt, const T* x, T* y);
  static void InitializeWithConf(DeviceCtx* ctx, const InitializerConf& initializer_conf,
                                 uint32_t random_seed, Blob* blob);
  static void Set(DeviceCtx* ctx, const T value, T* addr);
  static void Replicate(DeviceCtx* ctx, const int64_t n, T* y, const T* x);
  static void AddByScalar(DeviceCtx* ctx, const int64_t n, const T* x, const T y, T* z);
  static void MulByScalarPara(DeviceCtx* ctx, const int64_t n, const T* x, const T y, T* z);
};

// GPU, Floating
template<typename T>
struct KernelUtil<DeviceType::kGPU, T, typename std::enable_if<IsFloating<T>::value>::type>
    : public KernelUtilIf<DeviceType::kGPU, T, KernelUtil<DeviceType::kGPU, T>>,
      public GpuKernelUtilIf<T, KernelUtil<DeviceType::kGPU, T>> {
  static void Dot(DeviceCtx* ctx, const int n, const T* x, const int incx, const T* y,
                  const int incy, T* result);
  static void Copy(DeviceCtx* ctx, const int n, const T* x, const int incx, T* y, const int incy);
  static void Axpy(DeviceCtx* ctx, const int n, const T alpha, const T* x, const int incx, T* y,
                   const int incy);
  static void Axpy(DeviceCtx* ctx, const int n, const T* alpha, const T* x, const int incx, T* y,
                   const int incy);
  static void Scal(DeviceCtx* ctx, const int n, const T alpha, T* x, const int incx);
  static void Scal(DeviceCtx* ctx, const int n, const T* alpha, T* x, const int incx);
  static void Gemv(DeviceCtx* ctx, const enum CBLAS_TRANSPOSE trans, int m, int n, const T alpha,
                   const T* a, int lda, const T* x, const int incx, const T beta, T* y,
                   const int incy);
  static void Gemm(DeviceCtx* ctx, const enum CBLAS_ORDER order, const enum CBLAS_TRANSPOSE trans_a,
                   const enum CBLAS_TRANSPOSE trans_b, const int m, const int n, const int k,
                   const T alpha, const T* a, const int lda, const T* b, const int ldb,
                   const T beta, T* c, const int ldc);
  static void BatchedGemm(DeviceCtx* ctx, const enum CBLAS_ORDER order,
                          const enum CBLAS_TRANSPOSE trans_a, const enum CBLAS_TRANSPOSE trans_b,
                          int batch_size, int m, int n, int k, const T alpha, const T* a,
                          const T* b, const T beta, T* c, T** buf);

  static void Exp(DeviceCtx* ctx, const int64_t n, const T* x, T* y);
  static void Div(DeviceCtx* ctx, const int64_t n, T* x, const T* alpha);
  static void Div(DeviceCtx* ctx, const int64_t n, T* x, const T alpha);
  static void Div(DeviceCtx* ctx, const int64_t n, const T* x, const T* y, T* z);
  static void Mul(DeviceCtx* ctx, const int64_t n, const T* x, const T* y, T* z);
  static void MulByScalar(DeviceCtx* ctx, const int64_t n, const T* x, const T* y, T* z);
  static void Reciprocal(DeviceCtx* ctx, const int n, const T* x, T* y);
  static void Square(DeviceCtx* ctx, const int64_t n, const T* x, T* y);
  static void Sqrt(DeviceCtx* ctx, const int64_t n, const T* x, T* y);
  static void Rsqrt(DeviceCtx* ctx, const int64_t n, T* x, const float epsilon);

  static void Sigmoid(DeviceCtx* ctx, int64_t n, const T* x, T* y);
  static void SigmoidBackward(DeviceCtx* ctx, const int64_t n, const T* x, const T* y, const T* dy,
                              T* dx);
  static void TanH(DeviceCtx* ctx, int64_t n, const T* x, T* y);
  static void TanHBackward(DeviceCtx* ctx, const int64_t n, const T* x, const T* y, const T* dy,
                           T* dx);
  static void Relu(DeviceCtx* ctx, int64_t n, const T* x, T* y);
  static void ReluBackward(DeviceCtx* ctx, const int64_t n, const T* x, const T* y, const T* dy,
                           T* dx);

  static void Addition(DeviceCtx* ctx, const int64_t n, T* out, const T* in_0);
  static void Addition(DeviceCtx* ctx, const int64_t n, T* out, const T* in_0, const T* in_1);
  static void Addition(DeviceCtx* ctx, const int64_t n, T* out, const T* in_0, const T* in_1,
                       const T* in_2);
  static void Addition(DeviceCtx* ctx, const int64_t n, T* out, const T* in_0, const T* in_1,
                       const T* in_2, const T* in_3);
  static void Addition(DeviceCtx* ctx, const int64_t n, T* out, const T* in_0, const T* in_1,
                       const T* in_2, const T* in_3, const T* in_4);
  static void Addition(DeviceCtx* ctx, const int64_t n, T* out, const T* in_0, const T* in_1,
                       const T* in_2, const T* in_3, const T* in_4, const T* in_5);
  static void Addition(DeviceCtx* ctx, const int64_t n, T* out, const T* in_0, const T* in_1,
                       const T* in_2, const T* in_3, const T* in_4, const T* in_5, const T* in_6);
  static void Addition(DeviceCtx* ctx, const int64_t n, T* out, const T* in_0, const T* in_1,
                       const T* in_2, const T* in_3, const T* in_4, const T* in_5, const T* in_6,
                       const T* in_7);
  static void Addition(DeviceCtx* ctx, const int64_t n, T* out, const T* in_0, const T* in_1,
                       const T* in_2, const T* in_3, const T* in_4, const T* in_5, const T* in_6,
                       const T* in_7, const T* in_8);
};

// GPU, Integral
template<typename T>
struct KernelUtil<DeviceType::kGPU, T, typename std::enable_if<IsIntegral<T>::value>::type>
    : public KernelUtilIf<DeviceType::kGPU, T, KernelUtil<DeviceType::kGPU, T>>,
      public GpuKernelUtilIf<T, KernelUtil<DeviceType::kGPU, T>> {
  static void Axpy(DeviceCtx* ctx, const int n, const T alpha, const T* x, const int incx, T* y,
                   const int incy);
};

using CopyBlobFieldMthd = void (Blob::*)(DeviceCtx*, const Blob*);

template<DeviceType device_type, typename Iter>
void CopyFromIterToIter(DeviceCtx* ctx, Iter& src_it, Iter& dst_it) {
  const char* src_ptr = nullptr;
  size_t src_size = 0;
  char* dst_ptr = nullptr;
  size_t dst_size = 0;
  while (true) {
    if (src_size == 0) { std::tie(src_ptr, src_size) = src_it.GetNext(); }
    if (dst_size == 0) { std::tie(dst_ptr, dst_size) = dst_it.GetNext(); }
    if (src_size == 0) {
      CHECK_EQ(src_size, dst_size);
      break;
    }
    size_t cp_size = std::min(src_size, dst_size);
    if (dst_ptr != nullptr) {
      if (src_ptr != nullptr) {
        Memcpy<device_type>(ctx, dst_ptr, src_ptr, cp_size);
      } else {
        Memset<device_type>(ctx, dst_ptr, 0, cp_size);
      }
      dst_ptr += cp_size;
    }
    if (src_ptr != nullptr) { src_ptr += cp_size; }
    src_size -= cp_size;
    dst_size -= cp_size;
  }
}

class DataContentIterator final {
 public:
  OF_DISALLOW_COPY_AND_MOVE(DataContentIterator);
  DataContentIterator() = delete;
  ~DataContentIterator() = default;

  DataContentIterator(std::function<Blob*(const std::string&)> BnInOp2Blob,
                      const PbRpf<std::string>* bns, int32_t axis) {
    BnInOp2Blob_ = BnInOp2Blob;
    seg_num_ = BnInOp2Blob(bns->Get(0))->static_shape().Count(0, axis);
    seg_idx_ = 0;
    bns_ = bns;
    bn_idx_ = 0;
    axis_ = axis;
  }

  std::tuple<char*, size_t> GetNext() {
    std::tuple<char*, size_t> ret(nullptr, 0);
    if (seg_idx_ == seg_num_) { return ret; }
    Blob* blob = BnInOp2Blob_(bns_->Get(bn_idx_));
    int64_t elem_num = blob->static_shape().Count(axis_);
    std::get<1>(ret) = elem_num * GetSizeOfDataType(blob->data_type());
    std::get<0>(ret) = blob->mut_dptr<char>() + seg_idx_ * std::get<1>(ret);
    bn_idx_ += 1;
    if (bn_idx_ == bns_->size()) {
      bn_idx_ = 0;
      seg_idx_ += 1;
    }
    return ret;
  }

  static CopyBlobFieldMthd GetCopyBlobFieldMthd() { return &Blob::CopyDataContentFrom; }

 private:
  std::function<Blob*(const std::string&)> BnInOp2Blob_;
  int64_t seg_num_;
  int64_t seg_idx_;
  const PbRpf<std::string>* bns_;
  int32_t bn_idx_;
  int32_t axis_;
};

/*
class FieldIterator {
 public:
  OF_DISALLOW_COPY_AND_MOVE(FieldIterator);
  FieldIterator() = delete;
  virtual ~FieldIterator() = default;

  FieldIterator(std::function<Blob*(const std::string&)> BnInOp2Blob, const PbRpf<std::string>* bns,
                int32_t axis) {
    BnInOp2Blob_ = BnInOp2Blob;
    bns_ = bns;
    bn_idx_ = 0;
    if (axis == 0) {
      bn_num_ = bns_->size();
    } else {
      bn_num_ = 1;
    }
  }

  std::tuple<char*, size_t> GetNext() {
    std::tuple<char*, size_t> ret(nullptr, 0);
    if (bn_idx_ == bn_num_) { return ret; }
    Blob* blob = BnInOp2Blob_(bns_->Get(bn_idx_++));
    std::get<0>(ret) = GetMutPtr(blob);
    std::get<1>(ret) = GetSizeOfField(blob);
    return ret;
  }

 protected:
  virtual char* GetMutPtr(Blob* blob) = 0;
  virtual size_t GetSizeOfField(Blob* blob) const = 0;

 private:
  std::function<Blob*(const std::string&)> BnInOp2Blob_;
  const PbRpf<std::string>* bns_;
  int32_t bn_idx_;
  int32_t bn_num_;
};

class DataIdIterator final : public FieldIterator {
 public:
  DataIdIterator(std::function<Blob*(const std::string&)> BnInOp2Blob,
                 const PbRpf<std::string>* bns, int32_t axis)
      : FieldIterator(BnInOp2Blob, bns, axis) {}
  static CopyBlobFieldMthd GetCopyBlobFieldMthd() { return &Blob::CopyDataIdFrom; }

 private:
  char* GetMutPtr(Blob* blob) override { return blob->mut_data_id(); }

  size_t GetSizeOfField(Blob* blob) const override { return blob->ByteSizeOfDataIdField(); }
};

class ColNumIterator final : public FieldIterator {
 public:
  ColNumIterator(std::function<Blob*(const std::string&)> BnInOp2Blob,
                 const PbRpf<std::string>* bns, int32_t axis)
      : FieldIterator(BnInOp2Blob, bns, axis) {}
  static CopyBlobFieldMthd GetCopyBlobFieldMthd() { return &Blob::CopyColNumFrom; }

 private:
  char* GetMutPtr(Blob* blob) override { return reinterpret_cast<char*>(blob->mut_col_num()); }

  size_t GetSizeOfField(Blob* blob) const override { return blob->ByteSizeOfColNumField(); }
};

class Dim1ValidNumIterator final : public FieldIterator {
 public:
  Dim1ValidNumIterator(std::function<Blob*(const std::string&)> BnInOp2Blob,
                       const PbRpf<std::string>* bns, int32_t axis)
      : FieldIterator(BnInOp2Blob, bns, axis) {}
  static CopyBlobFieldMthd GetCopyBlobFieldMthd() { return &Blob::CopyDim1ValidNumFrom; }

 private:
  char* GetMutPtr(Blob* blob) override {
    return reinterpret_cast<char*>(blob->mut_dim1_valid_num_ptr());
  }

  size_t GetSizeOfField(Blob* blob) const override { return blob->ByteSizeOfDim1ValidNumField(); }
};

class Dim2ValidNumIterator final : public FieldIterator {
 public:
  Dim2ValidNumIterator(std::function<Blob*(const std::string&)> BnInOp2Blob,
                       const PbRpf<std::string>* bns, int32_t axis)
      : FieldIterator(BnInOp2Blob, bns, axis) {}
  static CopyBlobFieldMthd GetCopyBlobFieldMthd() { return &Blob::CopyDim2ValidNumFrom; }

 private:
  char* GetMutPtr(Blob* blob) override {
    return reinterpret_cast<char*>(blob->mut_dim2_valid_num_ptr());
  }

  size_t GetSizeOfField(Blob* blob) const override { return blob->ByteSizeOfDim2ValidNumField(); }
};
*/

template<typename T, typename U>
typename std::enable_if<std::is_same<T, U>::value>::type CopyElem(const T* in_dptr, U* out_dptr,
                                                                  int64_t elem_num) {
  Memcpy<DeviceType::kCPU>(nullptr, out_dptr, in_dptr, elem_num * sizeof(T));
}

template<typename T, typename U>
typename std::enable_if<!std::is_same<T, U>::value>::type CopyElem(const T* in_dptr, U* out_dptr,
                                                                   int64_t elem_num) {
  FOR_RANGE(int64_t, i, 0, elem_num) { *(out_dptr++) = static_cast<U>(*(in_dptr++)); }
}

template<typename T, typename U>
void CopyElemOnGpu(DeviceCtx* ctx, const T* in_dptr, U* out_dptr, int64_t elem_num);

}  // namespace oneflow

#endif  // ONEFLOW_CORE_KERNEL_KERNEL_UTIL_H_<|MERGE_RESOLUTION|>--- conflicted
+++ resolved
@@ -14,10 +14,7 @@
 
 class Blob;
 class InitializerConf;
-<<<<<<< HEAD
-=======
 class MemoryCase;
->>>>>>> 66356b6b
 
 template<cudaMemcpyKind cpy_kind>
 void Memcpy(DeviceCtx*, void* dst, const void* src, size_t sz);
