--- conflicted
+++ resolved
@@ -14,10 +14,7 @@
 
 class Blob;
 class InitializerConf;
-<<<<<<< HEAD
-=======
 class MemoryCase;
->>>>>>> a9cda69a
 
 template<cudaMemcpyKind cpy_kind>
 void Memcpy(DeviceCtx*, void* dst, const void* src, size_t sz);
