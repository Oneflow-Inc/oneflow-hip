#include "oneflow/core/kernel/kernel.h"
#include "oneflow/core/common/gdb.h"

namespace oneflow {

namespace {

void CheckSameRecordIdInDevicePiece(const PbRpf<std::string>& bns,
                                    const std::function<Blob*(const std::string&)>& BnInOp2Blob) {
  const void* mem_ptr = BnInOp2Blob(bns.Get(0))->record_id_in_device_piece_ptr();
  size_t len = BnInOp2Blob(bns.Get(0))->ByteSizeOfRecordIdInDevicePieceField();
  FOR_RANGE(int, i, 1, bns.size()) {
    CHECK_EQ(std::memcmp(BnInOp2Blob(bns.Get(i))->record_id_in_device_piece_ptr(), mem_ptr, len),
             0);
  }
}

void ClearBlobDim0ValidNumIfNeed(const PbRpf<std::string>& bns,
                                 const std::function<Blob*(const std::string&)>& BnInOp2Blob) {
  for (const auto& bn : bns) {
    Blob* blob = BnInOp2Blob(bn);
    if (blob != nullptr && blob->has_dim0_valid_num_field()) {
      std::memset(blob->mut_dim0_valid_num_ptr(), 0, blob->ByteSizeOfDim0ValidNumField());
    }
  }
}

void CheckLossInstanceNumField(const PbRpf<std::string>& bns,
                               const std::function<Blob*(const std::string&)>& BnInOp2Blob,
                               bool expected) {
  for (const std::string& bn : bns) {
    const Blob* blob = BnInOp2Blob(bn);
    if (blob != nullptr) { CHECK_EQ(blob->has_loss_instance_num_field(), expected); }
  }
}

bool NeedCopyLossInstanceNum(const PbRpf<std::string>& from_bns, const PbRpf<std::string>& to_bns,
                             const std::function<Blob*(const std::string&)>& BnInOp2Blob) {
  const auto& first_bn_has_loss_instance_num_it =
      std::find_if(from_bns.cbegin(), from_bns.cend(), [&BnInOp2Blob](const std::string& bn) {
        const Blob* blob = BnInOp2Blob(bn);
        return blob != nullptr && blob->has_loss_instance_num_field();
      });
  const bool need_copy_loss_instance_num = first_bn_has_loss_instance_num_it != from_bns.end();
  CheckLossInstanceNumField(from_bns, BnInOp2Blob, need_copy_loss_instance_num);
  CheckLossInstanceNumField(to_bns, BnInOp2Blob, need_copy_loss_instance_num);
  return need_copy_loss_instance_num;
}

void NaiveCopyLossInstanceNum(const PbRpf<std::string>& from_bns, const PbRpf<std::string>& to_bns,
                              const std::function<Blob*(const std::string&)>& BnInOp2Blob) {
  CHECK_GT(from_bns.size(), 0);
  CHECK(BnInOp2Blob(from_bns.Get(0))->has_loss_instance_num_field());
  const float loss_instance_num = BnInOp2Blob(from_bns.Get(0))->loss_instance_num();
  const float loss_instance_num_epsilon = 1e-8;
  FOR_RANGE(int32_t, i, 1, from_bns.size()) {
    CHECK_LT(std::fabs(BnInOp2Blob(from_bns.Get(i))->loss_instance_num() - loss_instance_num),
             loss_instance_num_epsilon);
  }
  FOR_RANGE(int32_t, i, 0, to_bns.size()) {
    Blob* blob = BnInOp2Blob(to_bns.Get(i));
    if (blob != nullptr) { blob->set_loss_instance_num(loss_instance_num); }
  }
}

}  // namespace

void Kernel::Init(const JobDesc* job_desc, const ParallelContext* parallel_ctx,
                  const KernelConf& kernel_conf, DeviceCtx* device_ctx) {
  job_desc_ = job_desc;
  kernel_conf_ = kernel_conf;
  VirtualKernelInit(parallel_ctx, device_ctx);
}

const InitializerConf* Kernel::GetInitializerFromPbMessage(const PbMessage& msg,
                                                           const std::string& field) const {
  auto ret = dynamic_cast<const InitializerConf*>(GetMsgPtrFromPbMessage(msg, field));
  CHECK_NOTNULL(ret);
  return ret;
}

void Kernel::InitModelAndConstBuf(const KernelCtx& ctx, const ParallelContext* parallel_ctx,
                                  const Snapshot* snapshot,
                                  std::function<Blob*(const std::string&)> BnInOp2Blob) const {
  InitConstBufBlobs(ctx.device_ctx, BnInOp2Blob);
}

void Kernel::Launch(const KernelCtx& ctx,
                    std::function<Blob*(const std::string&)> BnInOp2Blob) const {
  if (kernel_conf_.is_forward()) {
    gdb::ForwardEnterBreakPoint(op_attribute(), BnInOp2Blob);
    Forward(ctx, BnInOp2Blob);
    gdb::ForwardLeaveBreakPoint(op_attribute(), BnInOp2Blob);
  } else {
    gdb::BackwardEnterBreakPoint(op_attribute(), BnInOp2Blob);
    Backward(ctx, BnInOp2Blob);
    gdb::BackwardLeaveBreakPoint(op_attribute(), BnInOp2Blob);
  }
}

const LogicalBlobId& Kernel::BnInOp2Lbi(const std::string& bn_in_op) const {
  return op_attribute().bn_in_op2lbi().at(bn_in_op);
}

bool Kernel::HasEmptyShapeBlob(const PbRpf<std::string>& bns,
                               const std::function<Blob*(const std::string&)>& BnInOp2Blob) const {
  for (const auto& bn : bns) {
    Blob* blob = BnInOp2Blob(bn);
    if (blob && blob->IsShapeEmpty()) { return true; }
  }
  return false;
}

void Kernel::CheckSameDim0ValidNum(
    const PbRpf<std::string>& bns,
    const std::function<Blob*(const std::string&)>& BnInOp2Blob) const {
  const void* mem_ptr = BnInOp2Blob(bns.Get(0))->dim0_valid_num_ptr();
  size_t len = BnInOp2Blob(bns.Get(0))->ByteSizeOfDim0ValidNumField();
  FOR_RANGE(int, i, 1, bns.size()) {
    CHECK_EQ(std::memcmp(BnInOp2Blob(bns.Get(i))->dim0_valid_num_ptr(), mem_ptr, len), 0);
  }
}

void Kernel::Forward(const KernelCtx& ctx,
                     std::function<Blob*(const std::string&)> BnInOp2Blob) const {
  if (kernel_conf_.need_do_dim0_valid_num()) {
    CHECK(!kernel_conf_.need_do_opaque_header());
    ForwardDim0ValidNum(ctx, BnInOp2Blob);
  }
  if (NeedForwardLossInstanceNum(ctx, BnInOp2Blob)) { ForwardLossInstanceNum(ctx, BnInOp2Blob); }
  if (HasEmptyShapeBlob(op_attribute().input_bns(), BnInOp2Blob) && !NeedForwardIfBlobEmpty()) {
    ClearBlobDim0ValidNumIfNeed(op_attribute().output_bns(), BnInOp2Blob);
    return;
  }
  if (kernel_conf_.need_do_dim1_valid_num()) {
    CHECK(!kernel_conf_.need_do_opaque_header());
    ForwardDim1ValidNum(ctx, BnInOp2Blob);
  }
  if (kernel_conf_.need_do_dim2_valid_num()) {
    CHECK(!kernel_conf_.need_do_opaque_header());
    ForwardDim2ValidNum(ctx, BnInOp2Blob);
  }
  if (kernel_conf_.need_do_record_id_in_device_piece()) {
    CHECK(!kernel_conf_.need_do_opaque_header());
    ForwardRecordIdInDevicePiece(ctx, BnInOp2Blob);
  }
  ForwardDataContent(ctx, BnInOp2Blob);
  if (GetActivationType() != ActivationType::kNone) {
    const PbRpf<std::string> obns = this->op_attribute().output_bns();
    CHECK_EQ(obns.size(), 1);

    Blob* out_blob = BnInOp2Blob(obns[0]);
    ForwardActivation(ctx, out_blob);
  }
  if (kernel_conf_.need_do_opaque_header()) {
    ForwardPackedHeader(ctx, BnInOp2Blob);
  } else {
    if (kernel_conf_.need_do_data_id()) { ForwardDataId(ctx, BnInOp2Blob); }
    if (kernel_conf_.need_do_col_num()) { ForwardColNum(ctx, BnInOp2Blob); }
  }
}

void Kernel::Backward(const KernelCtx& ctx,
                      std::function<Blob*(const std::string&)> BnInOp2Blob) const {
  if (op_attribute().model_diff_bns().size() > 0) {
    BackwardModelDiffDim0ValidNum(ctx, BnInOp2Blob);
  }
  if (kernel_conf_.need_do_dim0_valid_num() && op_attribute().input_diff_bns_size() > 0) {
    CHECK(!kernel_conf_.need_do_opaque_header());
    BackwardInDiffDim0ValidNum(ctx, BnInOp2Blob);
  }
  BackwardInDiffLossInstanceNum(ctx, BnInOp2Blob);
  if (HasEmptyShapeBlob(op_attribute().output_diff_bns(), BnInOp2Blob)
      && !NeedBackwardIfBlobEmpty()) {
    ClearBlobDim0ValidNumIfNeed(op_attribute().input_diff_bns(), BnInOp2Blob);
    return;
  }
  CHECK_EQ(false, HasEmptyShapeBlob(op_attribute().model_diff_bns(), BnInOp2Blob));
  ActivationType activation = GetActivationType();
  if (activation != ActivationType::kNone) {
    const PbRpf<std::string> obns = this->op_attribute().output_bns();
    const PbRpf<std::string> odbns = this->op_attribute().output_diff_bns();
    CHECK_EQ(obns.size(), 1);
    CHECK_EQ(odbns.size(), 1);

    const Blob* out_blob = BnInOp2Blob(obns[0]);
    const Blob* out_diff_blob = BnInOp2Blob(odbns[0]);
    Blob* bw_activation_blob = BnInOp2Blob("bw_activation");
    CHECK(bw_activation_blob != nullptr);
    BackwardActivation(ctx, out_blob, out_diff_blob, bw_activation_blob);
    BackwardDataContent(ctx, [&](const std::string& bn) -> Blob* {
      if (bn == odbns[0]) {
        return bw_activation_blob;
      } else {
        return BnInOp2Blob(bn);
      }
    });
  } else {
    BackwardDataContent(ctx, BnInOp2Blob);
  }
  if (kernel_conf_.need_do_data_id()) { BackwardDataId(ctx, BnInOp2Blob); }
  if (kernel_conf_.need_do_col_num()) { BackwardColNum(ctx, BnInOp2Blob); }
  if (this->op_attribute().model_diff_bns().size() > 0) {
    SetTotalInstanceNumDiffBlob(ctx, BnInOp2Blob);
  }
}

bool Kernel::HasModelBns() const { return op_attribute().model_bns().size() > 0; }

template<DeviceType device_type>
void KernelIf<device_type>::ForwardDataId(
    const KernelCtx& ctx, std::function<Blob*(const std::string&)> BnInOp2Blob) const {
  CopyField(ctx.device_ctx, BnInOp2Blob, op_attribute().input_bns(), op_attribute().output_bns(),
            &Blob::CopyDataIdFrom);
}

template<DeviceType device_type>
void KernelIf<device_type>::ForwardColNum(
    const KernelCtx& ctx, std::function<Blob*(const std::string&)> BnInOp2Blob) const {
  CopyField(ctx.device_ctx, BnInOp2Blob, op_attribute().input_bns(), op_attribute().output_bns(),
            &Blob::CopyColNumFrom);
}

template<DeviceType device_type>
void KernelIf<device_type>::ForwardDim0ValidNum(
    const KernelCtx& ctx, std::function<Blob*(const std::string&)> BnInOp2Blob) const {
  CHECK(kernel_conf().can_naive_do_dim0_valid_num());
  CheckSameDim0ValidNum(op_attribute().input_bns(), BnInOp2Blob);
  CopyField(ctx.device_ctx, BnInOp2Blob, BnInOp2Blob(op_attribute().input_bns(0)),
            op_attribute().output_bns(), &Blob::CopyDim0ValidNumFrom);
}

template<DeviceType device_type>
void KernelIf<device_type>::ForwardRecordIdInDevicePiece(
    const KernelCtx& ctx, std::function<Blob*(const std::string&)> BnInOp2Blob) const {
  CHECK(kernel_conf().can_naive_do_record_id_in_device_piece());
  CheckSameRecordIdInDevicePiece(op_attribute().input_bns(), BnInOp2Blob);
  CopyField(ctx.device_ctx, BnInOp2Blob, BnInOp2Blob(op_attribute().input_bns(0)),
            op_attribute().output_bns(), &Blob::CopyRecordIdInDevicePieceFrom);
}

template<DeviceType device_type>
void KernelIf<device_type>::ForwardLossInstanceNum(
    const KernelCtx& ctx, std::function<Blob*(const std::string&)> BnInOp2Blob) const {
  NaiveCopyLossInstanceNum(op_attribute().input_bns(), op_attribute().output_bns(), BnInOp2Blob);
}

template<DeviceType device_type>
bool KernelIf<device_type>::NeedForwardLossInstanceNum(
    const KernelCtx& ctx, std::function<Blob*(const std::string&)> BnInOp2Blob) const {
  return NeedCopyLossInstanceNum(op_attribute().input_bns(), op_attribute().output_bns(),
                                 BnInOp2Blob);
}

template<DeviceType device_type>
void KernelIf<device_type>::BackwardModelDiffDim0ValidNum(
    const KernelCtx& ctx, std::function<Blob*(const std::string&)> BnInOp2Blob) const {
  bool is_out_diff_empty = HasEmptyShapeBlob(op_attribute().output_diff_bns(), BnInOp2Blob);
  for (const std::string& bn : op_attribute().model_diff_bns()) {
    Blob* blob = BnInOp2Blob(bn);
    CHECK(blob);
    if (blob->has_dim0_valid_num_field()) {
      CHECK(blob->has_dim0_inner_shape());
      CHECK_EQ(1, blob->dim0_inner_shape().At(0));
      blob->set_dim0_valid_num(0, is_out_diff_empty ? 0 : blob->static_shape().At(0));
    }
  }
}

template<DeviceType device_type>
void KernelIf<device_type>::BackwardInDiffDim0ValidNum(
    const KernelCtx& ctx, std::function<Blob*(const std::string&)> BnInOp2Blob) const {
  CHECK(kernel_conf().can_naive_do_dim0_valid_num());
  CheckSameDim0ValidNum(op_attribute().output_diff_bns(), BnInOp2Blob);
  PbRpf<std::string> input_diff_bns;
  for (const auto& bn : op_attribute().input_diff_bns()) {
    if (BnInOp2Blob(bn) != nullptr) { *input_diff_bns.Add() = bn; }
  }
  if (input_diff_bns.empty()) { return; }
  CopyField(ctx.device_ctx, BnInOp2Blob, BnInOp2Blob(op_attribute().output_diff_bns(0)),
            input_diff_bns, &Blob::CopyDim0ValidNumFrom);
}

template<DeviceType device_type>
void KernelIf<device_type>::BackwardInDiffLossInstanceNum(
    const KernelCtx& ctx, std::function<Blob*(const std::string&)> BnInOp2Blob) const {
  CHECK(NeedCopyLossInstanceNum(op_attribute().output_diff_bns(), op_attribute().input_diff_bns(),
                                BnInOp2Blob));
  NaiveCopyLossInstanceNum(op_attribute().output_diff_bns(), op_attribute().input_diff_bns(),
                           BnInOp2Blob);
}

template<DeviceType device_type>
void KernelIf<device_type>::ForwardPackedHeader(
    const KernelCtx& ctx, std::function<Blob*(const std::string&)> BnInOp2Blob) const {
  CopyField(ctx.device_ctx, BnInOp2Blob, op_attribute().input_bns(), op_attribute().output_bns(),
            &Blob::CopyHeaderFrom);
}

template<DeviceType device_type>
void KernelIf<device_type>::BackwardDataId(
    const KernelCtx& ctx, std::function<Blob*(const std::string&)> BnInOp2Blob) const {
  // do nothing
}

template<DeviceType device_type>
void KernelIf<device_type>::BackwardColNum(
    const KernelCtx& ctx, std::function<Blob*(const std::string&)> BnInOp2Blob) const {
  CopyField(ctx.device_ctx, BnInOp2Blob, op_attribute().output_diff_bns(),
            op_attribute().input_diff_bns(), &Blob::CopyColNumFrom);
}

template<DeviceType device_type>
void KernelIf<device_type>::CopyField(DeviceCtx* ctx,
                                      std::function<Blob*(const std::string&)> BnInOp2Blob,
                                      const Blob* from_blob, const PbRpf<std::string>& to_bns,
                                      void (Blob::*Copy)(DeviceCtx*, const Blob*)) const {
  for (const std::string& to_bn : to_bns) { (BnInOp2Blob(to_bn)->*Copy)(ctx, from_blob); }
}

template<DeviceType device_type>
void KernelIf<device_type>::CopyField(DeviceCtx* ctx,
                                      std::function<Blob*(const std::string&)> BnInOp2Blob,
                                      const PbRpf<std::string>& from_bns,
                                      const PbRpf<std::string>& to_bns,
                                      void (Blob::*Copy)(DeviceCtx*, const Blob*)) const {
  if (from_bns.size() == 1) {
    const Blob* in_blob = BnInOp2Blob(from_bns[0]);
    CopyField(ctx, BnInOp2Blob, in_blob, to_bns, Copy);
  } else if (to_bns.size() == 1) {
    Blob* in_blob = BnInOp2Blob(from_bns[0]);
    Blob* out_blob = BnInOp2Blob(to_bns[0]);
    (out_blob->*Copy)(ctx, in_blob);
  } else {
    CHECK_EQ(from_bns.size(), to_bns.size());
    FOR_RANGE(size_t, i, 0, from_bns.size()) {
      Blob* in_blob = BnInOp2Blob(from_bns[i]);
      Blob* out_blob = BnInOp2Blob(to_bns[i]);
      (out_blob->*Copy)(ctx, in_blob);
    }
  }
}

<<<<<<< HEAD
std::unique_ptr<const Kernel> ConstructKernel(const JobDesc* job_desc,
                                              const ParallelContext* parallel_ctx,
                                              const KernelConf& conf, DeviceCtx* device_ctx) {
  Kernel* rptr = NewObj<Kernel>(conf.op_attribute().op_conf().op_type_case(), conf);
  rptr->Init(job_desc, parallel_ctx, conf, device_ctx);
=======
namespace {
const HashSet<OperatorConf::OpTypeCase>& OpsWithNewKernelRegistry() {
  static HashSet<OperatorConf::OpTypeCase> ops = {OperatorConf::kMatmulConf,
                                                  OperatorConf::kCastConf};
  return ops;
}
}  // namespace

std::unique_ptr<const Kernel> ConstructKernel(const ParallelContext* parallel_ctx,
                                              const KernelConf& conf, DeviceCtx* device_ctx) {
  const auto& ops = OpsWithNewKernelRegistry();
  auto op_type = conf.op_attribute().op_conf().op_type_case();
  Kernel* rptr = nullptr;
  if (ops.find(op_type) != ops.end()) {
    rptr = kernel_registration::CreateKernel(conf);
  } else {
    rptr = NewObj<Kernel>(op_type, conf);
  }
  CHECK_NOTNULL(rptr);
  rptr->Init(parallel_ctx, conf, device_ctx);
>>>>>>> 5a9561a3
  return std::unique_ptr<const Kernel>(rptr);
}

#define INSTANTIATE_KERNEL_IF(device_type) template class KernelIf<device_type>;

OF_PP_FOR_EACH_TUPLE(INSTANTIATE_KERNEL_IF, DEVICE_TYPE_SEQ);

#define INSTANTIATE_KERNEL_IF_SUBCLASS(device_type, data_type_pair)                \
  template class KernelIfWithModel<device_type, OF_PP_PAIR_FIRST(data_type_pair)>; \
  template class KernelIfWithActivation<device_type, OF_PP_PAIR_FIRST(data_type_pair)>;

OF_PP_SEQ_PRODUCT_FOR_EACH_TUPLE(INSTANTIATE_KERNEL_IF_SUBCLASS, DEVICE_TYPE_SEQ,
                                 FLOATING_DATA_TYPE_SEQ);

}  // namespace oneflow<|MERGE_RESOLUTION|>--- conflicted
+++ resolved
@@ -341,22 +341,18 @@
   }
 }
 
-<<<<<<< HEAD
-std::unique_ptr<const Kernel> ConstructKernel(const JobDesc* job_desc,
-                                              const ParallelContext* parallel_ctx,
-                                              const KernelConf& conf, DeviceCtx* device_ctx) {
-  Kernel* rptr = NewObj<Kernel>(conf.op_attribute().op_conf().op_type_case(), conf);
-  rptr->Init(job_desc, parallel_ctx, conf, device_ctx);
-=======
 namespace {
+
 const HashSet<OperatorConf::OpTypeCase>& OpsWithNewKernelRegistry() {
   static HashSet<OperatorConf::OpTypeCase> ops = {OperatorConf::kMatmulConf,
                                                   OperatorConf::kCastConf};
   return ops;
 }
+
 }  // namespace
 
-std::unique_ptr<const Kernel> ConstructKernel(const ParallelContext* parallel_ctx,
+std::unique_ptr<const Kernel> ConstructKernel(const JobDesc* job_desc,
+                                              const ParallelContext* parallel_ctx,
                                               const KernelConf& conf, DeviceCtx* device_ctx) {
   const auto& ops = OpsWithNewKernelRegistry();
   auto op_type = conf.op_attribute().op_conf().op_type_case();
@@ -367,8 +363,7 @@
     rptr = NewObj<Kernel>(op_type, conf);
   }
   CHECK_NOTNULL(rptr);
-  rptr->Init(parallel_ctx, conf, device_ctx);
->>>>>>> 5a9561a3
+  rptr->Init(job_desc, parallel_ctx, conf, device_ctx);
   return std::unique_ptr<const Kernel>(rptr);
 }
 
