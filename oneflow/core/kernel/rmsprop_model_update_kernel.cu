#include "oneflow/core/device/cuda_util.h"
#include "oneflow/core/kernel/rmsprop_model_update_kernel.h"

namespace oneflow {

namespace {

// mean_square = decay_rate * mean_square + (1 - decay_rate) * model_diff ^ 2
template<typename FloatingPointType>
__global__ void UpdateMeanSquareGpu(const int64_t n,
                                    const FloatingPointType decay_rate,
                                    FloatingPointType* mean_square,
                                    const FloatingPointType* model_diff) {
  CUDA_1D_KERNEL_LOOP(i, n) {
    mean_square[i] = decay_rate * mean_square[i]
                     + (1 - decay_rate) * model_diff[i] * model_diff[i];
  }
}

// model -= alpha * model_diff / sqrt(mean_square + epsilon)
template<typename FloatingPointType>
__global__ void UpdateModelGpu(const int64_t n, FloatingPointType* model,
                               const FloatingPointType* model_diff,
                               const FloatingPointType* mean_square,
                               const FloatingPointType epsilon,
                               const FloatingPointType alpha) {
  CUDA_1D_KERNEL_LOOP(i, n) {
<<<<<<< HEAD
    model[i] -= alpha * model_diff[i] / (std::sqrt(mean_square[i]) + epsilon);
=======
    model[i] -= alpha * model_diff[i] / std::sqrt(mean_square[i] + epsilon);
>>>>>>> 75453ebd
  }
}

}  // namespace

template<typename FloatingPointType>
class RMSPropMdUpdateKernelUtil<DeviceType::kGPU, FloatingPointType> final {
 public:
  OF_DISALLOW_COPY_AND_MOVE(RMSPropMdUpdateKernelUtil);
  RMSPropMdUpdateKernelUtil() = delete;

  static void UpdateMeanSquare(const KernelCtx& ctx, const int64_t n,
                               const FloatingPointType decay_rate,
                               FloatingPointType* mean_square,
                               const FloatingPointType* model_diff) {
    UpdateMeanSquareGpu<FloatingPointType>
        <<<BlocksNum4ThreadsNum(n), kCudaThreadsNumPerBlock, 0,
           ctx.device_ctx->cuda_stream()>>>(n, decay_rate, mean_square,
                                            model_diff);
  }

  static void UpdateModel(const KernelCtx& ctx, const int64_t n,
                          FloatingPointType* model,
                          const FloatingPointType* model_diff,
                          const FloatingPointType* mean_square,
                          const FloatingPointType epsilon,
                          const FloatingPointType alpha) {
    UpdateModelGpu<FloatingPointType>
        <<<BlocksNum4ThreadsNum(n), kCudaThreadsNumPerBlock, 0,
           ctx.device_ctx->cuda_stream()>>>(n, model, model_diff, mean_square,
                                            epsilon, alpha);
  }
};

INSTANTIATE_GPU_KERNEL_UTIL_CLASS(RMSPropMdUpdateKernelUtil);

}  // namespace oneflow<|MERGE_RESOLUTION|>--- conflicted
+++ resolved
@@ -25,11 +25,7 @@
                                const FloatingPointType epsilon,
                                const FloatingPointType alpha) {
   CUDA_1D_KERNEL_LOOP(i, n) {
-<<<<<<< HEAD
-    model[i] -= alpha * model_diff[i] / (std::sqrt(mean_square[i]) + epsilon);
-=======
     model[i] -= alpha * model_diff[i] / std::sqrt(mean_square[i] + epsilon);
->>>>>>> 75453ebd
   }
 }
 
