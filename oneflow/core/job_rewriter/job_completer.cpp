/*
Copyright 2020 The OneFlow Authors. All rights reserved.

Licensed under the Apache License, Version 2.0 (the "License");
you may not use this file except in compliance with the License.
You may obtain a copy of the License at

    http://www.apache.org/licenses/LICENSE-2.0

Unless required by applicable law or agreed to in writing, software
distributed under the License is distributed on an "AS IS" BASIS,
WITHOUT WARRANTIES OR CONDITIONS OF ANY KIND, either express or implied.
See the License for the specific language governing permissions and
limitations under the License.
*/
#include "oneflow/core/job_rewriter/job_completer.h"
#include "oneflow/core/job_rewriter/job_pass.h"
#include "oneflow/core/job_rewriter/autograd.h"
#include "oneflow/core/job_rewriter/autotick.h"
#include "oneflow/core/job/job_desc.h"
#include "oneflow/core/job/global_for.h"
#include "oneflow/core/job_rewriter/group_boxing_by_dst_parallel.h"
#include "oneflow/core/framework/config_def.h"
#include "oneflow/core/job_rewriter/boxing_with_middle_nodes.h"
#include "oneflow/core/rpc/include/global_process_ctx.h"
#include "oneflow/core/common/cost_util.h"

namespace oneflow {

namespace {

Maybe<void> CheckOpGraph(const OpGraph& op_graph) {
  JUST(op_graph.MaybeForEachNode([&](OpNode* op_node) -> Maybe<void> {
    size_t in_cnt = 0;
    op_graph.ForEachDataAndCtrlInNode(op_node, [&](OpNode*) { ++in_cnt; });
    if (in_cnt == 0) { CHECK_OR_RETURN(op_node->op().op_conf().has_wait_and_send_ids_conf()); }

    size_t out_cnt = 0;
    op_graph.ForEachDataAndCtrlOutNode(op_node, [&](OpNode*) { ++out_cnt; });

    if (out_cnt == 0) { CHECK_OR_RETURN(op_node->op().op_conf().has_callback_notify_conf()); }
    return Maybe<void>::Ok();
  }));
  return Maybe<void>::Ok();
}

Maybe<void> WithOpGraphAndMutJob(Job* job,
                                 const std::function<Maybe<void>(const OpGraph&, Job*)>& Handler) {
  OpGraph op_graph(*job);
  JUST(Handler(op_graph, job));
  return Maybe<void>::Ok();
}

Maybe<void> WithOpGraphAndMutJobBuilder(
    Job* job, const std::function<Maybe<void>(const OpGraph&, JobBuilder*)>& Handler) {
  OpGraph op_graph(*job);
  JobBuilder job_builder(job);
  JUST(Handler(op_graph, &job_builder));
  return Maybe<void>::Ok();
}

Maybe<void> SetCtrlInOpName4VariableOp(const OpGraph& op_graph, JobBuilder* job_builder) {
  auto IsMutableConsumedLbi = [](const Operator& op, const LogicalBlobId& lbi) -> bool {
    for (const std::string& bn : op.input_bns()) {
      if (op.BnInOp2Lbi(bn) == lbi && op.InputBlobModifier4Ibn(bn).is_mutable()) { return true; }
    }
    return false;
  };
  auto IsReachable = op_graph.MakePredicatorIsOpNameDataOrCtrlReachable();
  HashMap<const OperatorConf*, HashSet<std::string>> op_conf2ctrl_in_op_names;
  JUST(op_graph.MaybeForEachNode([&](OpNode* op_node) -> Maybe<void> {
    if (op_node->op().op_conf().has_variable_conf() == false) { return Maybe<void>::Ok(); }
    if (op_node->out_edges().size() <= 1) { return Maybe<void>::Ok(); }
    const Operator& variable_op = op_node->op();
    const LogicalBlobId& variable_lbi = variable_op.BnInOp2Lbi(variable_op.SoleObn());
    const OperatorConf* mutable_consumer = nullptr;
    std::vector<const OperatorConf*> naive_consumers;
    naive_consumers.reserve(op_node->out_edges().size());
    for (OpEdge* edge : op_node->out_edges()) {
      const auto& op_conf = edge->dst_node()->op().op_conf();
      if (IsMutableConsumedLbi(edge->dst_node()->op(), variable_lbi)) {
        CHECK_OR_RETURN(mutable_consumer == nullptr);
        mutable_consumer = &op_conf;
      } else {
        naive_consumers.emplace_back(&op_conf);
      }
    }
    if (mutable_consumer == nullptr) { return Maybe<void>::Ok(); }
    for (const auto* fw_bw_op : naive_consumers) {
      op_conf2ctrl_in_op_names[mutable_consumer].insert(fw_bw_op->name());
    }
    return Maybe<void>::Ok();
  }));
  for (const auto& pair : op_conf2ctrl_in_op_names) {
    OperatorConf mut_mutable_consumer_op_conf(*pair.first);
    for (const auto& fw_bw_op_name : pair.second) {
      if (!IsReachable(fw_bw_op_name, mut_mutable_consumer_op_conf.name())) {
        mut_mutable_consumer_op_conf.add_ctrl_in_op_name(fw_bw_op_name);
      }
    }
    JUST(job_builder->MutOpOnlyOnce(mut_mutable_consumer_op_conf));
  }
  return Maybe<void>::Ok();
}

}  // namespace

Maybe<void> JobCompleter::Complete(Job* job) const {
  const auto& job_name = job->job_conf().job_name();
  JobPassCtx job_pass_ctx(GlobalJobDesc());
  // NOTE(chengcheng): disable this pass for reduce boxing memory life cycle to memory cost.
  auto compile_tc = std::make_unique<CostCounter<std::chrono::seconds>>(true, true);
  if (!Singleton<ResourceDesc, ForSession>::Get()
           ->resource()
           .disable_group_boxing_by_dst_parallel()) {
    JUST(WithOpGraphAndMutJobBuilder(job, &GroupBoxingByDstParallel));
  }
  compile_tc->Count("[GraphCompile]" + job_name + " GroupBoxingByDstParallel", 1, true);
  if (GlobalProcessCtx::WorldSize() > 1) {
    JUST(WithOpGraphAndMutJobBuilder(job, &BoxingWithMiddleNodes));
  }
  compile_tc->Count("[GraphCompile]" + job_name + " BoxingWithMiddleNodes", 1, true);
  JUST(WithOpGraphAndMutJobBuilder(job, &SetCtrlInOpName4VariableOp));
  compile_tc->Count("[GraphCompile]" + job_name + " SetCtrl", 1, true);
  // complete tick ops
  JUST(WithOpGraphAndMutJobBuilder(job, &AutoPrependTick));
  compile_tc->Count("[GraphCompile]" + job_name + " AutoPrependTick", 1, true);
  JUST(WithOpGraphAndMutJobBuilder(job, &AddTickForTimeShape));
  compile_tc->Count("[GraphCompile]" + job_name + " AddTickForTimeShape", 1, true);
  JUST(WithOpGraphAndMutJob(job, &MultiClientAutoSourceAndSinkTick));
  compile_tc->Count("[GraphCompile]" + job_name + " AutoSourceAndSinkTick", 1, true);
  JUST(WithOpGraphAndMutJob(job, &MultiClientAutoInterfaceCriticalSectionTick));
  compile_tc->Count("[GraphCompile]" + job_name + " CriticalSectionTick", 1, true);
  JUST(JobPass4Name("SystemOpFillJobNamePass")(job, &job_pass_ctx));
  compile_tc->Count("[GraphCompile]" + job_name + " SystemOpFillJobNamePass", 1, true);
  JUST(JobPass4Name("DumpBlobParallelConfPass")(job, &job_pass_ctx));
<<<<<<< HEAD
  compile_tc->Count("[GraphCompile]" + job_name + " DumpBlobParallelConfPass", 1);
#if defined(WITH_CUDA) || defined(WITH_ROCM)
=======
  compile_tc->Count("[GraphCompile]" + job_name + " DumpBlobParallelConfPass", 1, true);
#ifdef WITH_CUDA
>>>>>>> 03ada9da
  if (Singleton<ResourceDesc, ForSession>::Get()->nccl_use_compute_stream()) {
    // NOTE(chengcheng): this pass need as last pass for insert correct op with nccl boxing.
    JUST(JobPass4Name("InsertNcclLogicalOpPass")(job, &job_pass_ctx));
    compile_tc->Count("[GraphCompile]" + job_name + " InsertNcclLogicalOpPass", 1, true);
    // NOTE(chengcheng): Because insert new logical nccl op, MUST dump time shape, sbp again.
    JUST(JobPass4Name("DumpBlobParallelConfPass")(job, &job_pass_ctx));
    compile_tc->Count("[GraphCompile]" + job_name + " DumpBlobParallelConfPass", 1, true);
  }
#endif  // WITH_CUDA
  JUST(JobPass4Name("LogicalChainPass")(job, &job_pass_ctx));
  JUST(JobPass4Name("DumpBlobParallelConfPass")(job, &job_pass_ctx));
  JUST(CheckOpGraph(OpGraph(*job)));
  compile_tc->Count("[GraphCompile]" + job_name + " CheckOpGraph", 1, true);
  return Maybe<void>::Ok();
}

}  // namespace oneflow<|MERGE_RESOLUTION|>--- conflicted
+++ resolved
@@ -134,13 +134,8 @@
   JUST(JobPass4Name("SystemOpFillJobNamePass")(job, &job_pass_ctx));
   compile_tc->Count("[GraphCompile]" + job_name + " SystemOpFillJobNamePass", 1, true);
   JUST(JobPass4Name("DumpBlobParallelConfPass")(job, &job_pass_ctx));
-<<<<<<< HEAD
-  compile_tc->Count("[GraphCompile]" + job_name + " DumpBlobParallelConfPass", 1);
+  compile_tc->Count("[GraphCompile]" + job_name + " DumpBlobParallelConfPass", 1, true);
 #if defined(WITH_CUDA) || defined(WITH_ROCM)
-=======
-  compile_tc->Count("[GraphCompile]" + job_name + " DumpBlobParallelConfPass", 1, true);
-#ifdef WITH_CUDA
->>>>>>> 03ada9da
   if (Singleton<ResourceDesc, ForSession>::Get()->nccl_use_compute_stream()) {
     // NOTE(chengcheng): this pass need as last pass for insert correct op with nccl boxing.
     JUST(JobPass4Name("InsertNcclLogicalOpPass")(job, &job_pass_ctx));
