--- conflicted
+++ resolved
@@ -111,13 +111,7 @@
     for (TaskEdge* out_edge : src_task_node->out_edges()) {
       if (IsLbiOnTaskEdge(out_edge, lbi)) {
         out_edges_size += 1;
-<<<<<<< HEAD
-        reachable_out_edges_size +=
-            (out_edge->dst_node()->chain_id() == dst_task_node->chain_id()
-             && out_edge->dst_node()->order_in_graph() <= dst_task_node->order_in_graph());
-=======
         reachable_out_edges_size += IsDataOrCtrlReachable(out_edge->dst_node(), dst_task_node);
->>>>>>> 66356b6b
       }
     }
     return out_edges_size > 0 && out_edges_size == reachable_out_edges_size;
