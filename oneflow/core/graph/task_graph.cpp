#include "oneflow/core/graph/task_graph.h"
#include "oneflow/core/graph/normal_forward_compute_task_node.h"
#include "oneflow/core/graph/chain_graph.h"
#include "oneflow/core/graph/boxing_task_node.h"
#include "oneflow/core/common/util.h"
#include "oneflow/core/graph/reduce_add_compute_task_node.h"
#include "oneflow/core/graph/inplace_lbi_graph.h"
#include "oneflow/core/register/runtime_blob_desc.h"
#include "oneflow/core/job/thrd_id_generator.h"
#include "oneflow/core/graph/reduce_identity_task_node.h"
#include "oneflow/core/operator/variable_op.h"
#include "oneflow/core/operator/constant_op.h"
#include "oneflow/core/graph/op_graph.h"
#include "oneflow/core/graph/boxing/sub_task_graph_builder_context.h"
#include "oneflow/core/graph/boxing/sub_task_graph_builder.h"
#include "oneflow/core/graph/boxing/chain_sub_task_graph_builder.h"
#include "oneflow/core/graph/boxing/nccl_boxing_sub_task_graph_builder.h"
#include "oneflow/core/graph/boxing/sub_task_graph_builder_util.h"

namespace oneflow {

namespace {

bool IsInterfaceTask(const TaskNode* node) {
  const auto* comp_task_node = dynamic_cast<const CompTaskNode*>(node);
  if (comp_task_node == nullptr) { return false; }
  if (comp_task_node->logical_node()->op_vec().size() != 1) { return false; }
  auto op_type_case = comp_task_node->logical_node()->SoleOp()->op_conf().op_type_case();
  return IsClassRegistered<IsInterfaceOpConf4OpTypeCase>(op_type_case);
}

bool IsConnectToTickOp(const TaskNode* node) {
  const auto* comp_task_node = dynamic_cast<const CompTaskNode*>(node);
  if (comp_task_node == nullptr) { return false; }
  if (comp_task_node->logical_node()->op_vec().size() != 1) { return false; }
  const Operator* op = comp_task_node->logical_node()->SoleOp().get();
  if (dynamic_cast<const VariableOp*>(op) != nullptr) { return true; }
  if (dynamic_cast<const ConstantOp*>(op) != nullptr) { return true; }
  return false;
}

void ForEachDeviceSrcUntrainableNode(const std::vector<NormalForwardCompTaskNode*>& fw_nodes,
                                     const std::function<void(CompTaskNode*)>& Handler) {
  HashSet<const TaskNode*> fw_nodes_set(fw_nodes.begin(), fw_nodes.end());
  auto IsSourceTaskNode = [&](NormalForwardCompTaskNode* node) {
    for (TaskEdge* edge : node->in_edges()) {
      if (fw_nodes_set.find(edge->src_node()) != fw_nodes_set.end()) { return false; }
    }
    return true;
  };
  auto HasBwNode = [&](NormalForwardCompTaskNode* node) {
    // TODO: update method for fw bw split
    // const auto* fw_logical_node = dynamic_cast<const ForwardLogicalNode*>(node->logical_node());
    // return fw_logical_node->bw_node() != nullptr;
    return false;
  };
  for (NormalForwardCompTaskNode* fw_node : fw_nodes) {
    if (IsSourceTaskNode(fw_node) && !HasBwNode(fw_node)) { Handler(fw_node); }
  }
}

std::function<TaskNode*(const std::string&)> MakeGetterTaskNode4SoleOpName(
    const HashSet<TaskNode*>& task_nodes) {
  auto op_name2task_nodes = std::make_shared<HashMap<std::string, HashSet<TaskNode*>>>();
  for (TaskNode* task_node : task_nodes) {
    if (task_node->exec_gph().node_num() == 1) {
      ExecNode* exec_node = task_node->exec_gph().SoleNode();
      CHECK((*op_name2task_nodes)[exec_node->op()->op_name()].emplace(task_node).second);
    }
  }
  return [op_name2task_nodes](const std::string& op_name) -> TaskNode* {
    const auto& iter = op_name2task_nodes->find(op_name);
    if (iter == op_name2task_nodes->end()) { return nullptr; }
    if (iter->second.size() > 1) { return nullptr; }
    return *iter->second.begin();
  };
}

bool IsLbiOnTaskEdge(const TaskEdge* edge, const LogicalBlobId& lbi) {
  for (const auto& regst_desc : edge->GetRegsts()) {
    if (regst_desc->HasLbi(lbi)) { return true; }
  }
  return false;
}

std::function<bool(const LogicalBlobId&, const std::string&)>
MakePredicatorIsLbiAllConsumersReachable(
    std::function<const TaskNode*(const std::string&)> TaskNode4SoleOpName,
    std::function<bool(const std::string&, const std::string&)> IsOpNameDataOrCtrlReachable) {
  auto IsDataOrCtrlReachable = [IsOpNameDataOrCtrlReachable](const TaskNode* src_node,
                                                             const TaskNode* dst_node) -> bool {
    if (src_node->chain_id() == dst_node->chain_id()
        && src_node->order_in_graph() <= dst_node->order_in_graph()) {
      return true;
    }
    const CompTaskNode* comp_src_node = dynamic_cast<const CompTaskNode*>(src_node);
    if (comp_src_node == nullptr) { return false; }
    if (comp_src_node->logical_node()->op_vec().size() != 1) { return false; }
    const CompTaskNode* comp_dst_node = dynamic_cast<const CompTaskNode*>(dst_node);
    if (comp_dst_node == nullptr) { return false; }
    if (comp_dst_node->logical_node()->op_vec().size() != 1) { return false; }
    return IsOpNameDataOrCtrlReachable(comp_src_node->logical_node()->SoleOp()->op_name(),
                                       comp_dst_node->logical_node()->SoleOp()->op_name());
  };
  return [TaskNode4SoleOpName, IsDataOrCtrlReachable](const LogicalBlobId& lbi,
                                                      const std::string& op_name) -> bool {
    const TaskNode* src_task_node = TaskNode4SoleOpName(lbi.op_name());
    const TaskNode* dst_task_node = TaskNode4SoleOpName(op_name);
    size_t out_edges_size = 0;
    size_t reachable_out_edges_size = 0;
    for (TaskEdge* out_edge : src_task_node->out_edges()) {
      if (IsLbiOnTaskEdge(out_edge, lbi)) {
        out_edges_size += 1;
        reachable_out_edges_size += IsDataOrCtrlReachable(out_edge->dst_node(), dst_task_node);
      }
    }
    return out_edges_size > 0 && out_edges_size == reachable_out_edges_size;
  };
}

bool IsInplaceAllowed(
    TaskNode* task_node, const std::vector<std::string>& bns,
    const std::function<const TaskNode*(const std::string&)>& TaskNode4SoleOpName) {
  if (task_node->exec_gph().node_num() != 1) { return false; }
  const auto& exec_node = *task_node->exec_gph().SoleNode();
  for (const auto& bn : bns) {
    // TaskNode for bn is not nullptr if it's on the same device with `task_node`
    if (TaskNode4SoleOpName(exec_node.op()->BnInOp2Lbi(bn).op_name()) == nullptr) { return false; }
    const RegstDesc& regst_desc = *exec_node.RegstDesc4BnInOp(bn);
    if (regst_desc.NumOfLbi() != 1) { return false; }
  }
  return true;
}

}  // namespace

TaskGraph::TaskGraph(std::unique_ptr<const LogicalGraph>&& logical_gph) {
  logical_gph_ = std::move(logical_gph);
  HashMap<const LogicalNode*, std::vector<CompTaskNode*>> logical2sorted_comp_tasks;
  HashMap<const LogicalNode*, std::vector<TaskNode*>> logical2sorted_in_box;
  HashMap<const LogicalNode*, std::vector<TaskNode*>> logical2sorted_out_box;
  HashMap<CompTaskNode*, HashMap<int64_t, std::vector<TaskNode*>>> buf_task;
  auto MutBufTask = [&](CompTaskNode* task_node, int64_t machine_id, int32_t mem_zone_id) {
    auto& buf_vec = buf_task[task_node][machine_id];
    if (buf_vec.empty()) { buf_vec.assign(Global<ResourceDesc>::Get()->MemZoneNum(), nullptr); }
    return &(buf_vec.at(mem_zone_id));
  };

  std::vector<int64_t> cpu_device_offset(Global<ResourceDesc>::Get()->TotalMachineNum(), 0);
  auto AllocateCpuThrdIdEvenly = [&](const TaskNode* task_node) {
    CHECK(!task_node->IsIndependent());
    int64_t ret = -1;
    int64_t& offset = cpu_device_offset.at(task_node->machine_id());
    ret = Global<IDMgr>::Get()->GetCpuDeviceThrdId(offset);
    offset = (offset + 1) % Global<ResourceDesc>::Get()->CpuDeviceNum();
    return ret;
  };

  std::vector<std::pair<int64_t, CompTaskNode*>> machine_persistence_task_vec;
  logical_gph_->ForEachNode([&](const LogicalNode* logical_node) {
    logical_node->GenSortedCompTaskNodes(
        AllocateCpuThrdIdEvenly, &machine_persistence_task_vec, [&](CompTaskNode* comp_task_node) {
          AddAllocatedNode(comp_task_node);
          logical2sorted_comp_tasks[logical_node].push_back(comp_task_node);
          comp_task_node->set_area_id(logical_node->GetAreaId());
        });
  });

  logical_gph_->ForEachNode([&](LogicalNode* logical) {
    PackForwardLogicalNode* pack_fw = dynamic_cast<PackForwardLogicalNode*>(logical);
    if (pack_fw == nullptr) { return; }
    const UnpackForwardLogicalNode* unpack_fw = pack_fw->related_unpack();
    const std::vector<CompTaskNode*>& pack_fw_tasks = logical2sorted_comp_tasks.at(pack_fw);
    const std::vector<CompTaskNode*>& unpack_fw_tasks = logical2sorted_comp_tasks.at(unpack_fw);
    CHECK_EQ(pack_fw_tasks.size(), unpack_fw_tasks.size());
    for (size_t i = 0; i < pack_fw_tasks.size(); ++i) {
      dynamic_cast<PackForwardCompTaskNode*>(pack_fw_tasks.at(i))
          ->set_related_unpack(dynamic_cast<UnpackForwardCompTaskNode*>(unpack_fw_tasks.at(i)));
    }
  });

  GenerateIndependentThrdId(machine_persistence_task_vec);
  logical_gph_->ForEachEdge([&](const LogicalEdge* logical_edge) {
    BldSubTskGphMthd method =
        GetMthdForBldSubTskGph(logical_edge->src_node(), logical_edge->dst_node());
    (this->*method)(logical_edge->src_node(), logical_edge->dst_node(),
                    logical2sorted_comp_tasks.at(logical_edge->src_node()),
                    logical2sorted_comp_tasks.at(logical_edge->dst_node()), &logical2sorted_in_box,
                    &logical2sorted_out_box, MutBufTask, AllocateCpuThrdIdEvenly);
    SetAreaIdForNewNodes(logical_edge->src_node(), logical_edge->dst_node());
  });
  logical_gph_->ForEachNecessaryCtrlEdge(
      [&](const LogicalNode* src, const LogicalNode* dst, int64_t ctrl_regst_num) {
        const auto& src_task_nodes = logical2sorted_comp_tasks.at(src);
        const auto& dst_task_nodes = logical2sorted_comp_tasks.at(dst);
        ConnectCtrlEdges(src_task_nodes, dst_task_nodes, ctrl_regst_num);
      });

  MergeChainAndSetOrderInGraphForEachNode();
  ToDotWithAutoFilePath();
}

void TaskGraph::ConnectCtrlEdges(const std::vector<CompTaskNode*>& src_task_nodes,
                                 const std::vector<CompTaskNode*>& dst_task_nodes,
                                 int64_t ctrl_regst_num) {
  CHECK_EQ(src_task_nodes.size(), dst_task_nodes.size());
  FOR_RANGE(int32_t, i, 0, src_task_nodes.size()) {
    std::string regst_desc_name;
    RegstDesc* ctrl_regst_desc =
        src_task_nodes.at(i)->BuildCtrlRegstDesc(dst_task_nodes.at(i), &regst_desc_name);
    ctrl_regst_desc->UpdtMinRegstNumIfNeed(ctrl_regst_num);
    ctrl_regst_desc->UpdtMaxRegstNumIfNeed(ctrl_regst_num);
    ctrl_regst_desc->mut_regst_desc_type()->mutable_ctrl_regst_desc()->set_returned_regst_num(
        ctrl_regst_num);

    TaskEdge* edge = NewEdge();
    Connect<TaskNode>(src_task_nodes.at(i), edge, dst_task_nodes.at(i));
    src_task_nodes.at(i)->BindEdgeWithProducedRegst(edge, regst_desc_name);
  }
}

void TaskGraph::GenerateIndependentThrdId(
    const std::vector<std::pair<int64_t, CompTaskNode*>>& persistence_nodes) {
  std::vector<std::pair<int64_t, TaskType>> machine_task_type_vec;
  for (auto pair : persistence_nodes) {
    machine_task_type_vec.emplace_back(std::make_pair(pair.first, pair.second->GetTaskType()));
  }

  ThrdIdGenerator generator(machine_task_type_vec, Global<IDMgr>::Get()->BaseIndependentThrdId());
  for (const auto pair : persistence_nodes) {
    int64_t thrd_id = generator.GenerateThrdId(pair.first, pair.second->GetTaskType());
    pair.second->set_thrd_id(thrd_id);
  }
}

void TaskGraph::MdUpdtDelayedTopoForEachNode(std::function<void(TaskNode* node)> Handler) const {
  HashSet<const TaskNode*> built_nodes;
  auto Build = [&](TaskNode* node) {
    CHECK(built_nodes.emplace(node).second);
    Handler(node);
  };
  AcyclicTopoForEachNode([](TaskNode* node) { return node->GetTaskType() != kNormalMdUpdt; },
                         Build);
  AcyclicTopoForEachNode([](TaskNode* node) { return node->GetTaskType() == kNormalMdUpdt; },
                         Build);
  ForEachNode([&](TaskNode* node) { CHECK(built_nodes.find(node) != built_nodes.end()); });
}

void TaskGraph::AcyclicTopoForEachNode(std::function<bool(TaskNode* node)> IsAllowedStartNode,
                                       std::function<void(TaskNode* node)> Handler) const {
  auto ForEachInNode = [&](TaskNode* node, const std::function<void(TaskNode*)>& Handler) {
    node->ForEachNodeOnInEdge([&](TaskNode* node_on_in_edge) {
      if (IsBackEdge(node_on_in_edge, node)) { return; }
      Handler(const_cast<TaskNode*>(node_on_in_edge));
    });
  };
  auto ForEachOutNode = [&](TaskNode* node, const std::function<void(TaskNode*)>& Handler) {
    node->ForEachNodeOnOutEdge([&](TaskNode* node_on_out_edge) {
      if (IsBackEdge(node, node_on_out_edge)) { return; }
      Handler(const_cast<TaskNode*>(node_on_out_edge));
    });
  };
  auto IsSourceNode = [&](TaskNode* node) {
    int32_t in_node_num = 0;
    ForEachInNode(node, [&](TaskNode* in_node) { ++in_node_num; });
    return in_node_num == 0;
  };
  std::list<TaskNode*> starts;
  ForEachNode([&](TaskNode* node) {
    if (IsSourceNode(node) && IsAllowedStartNode(node)) { starts.push_back(node); }
  });
  // DfsTopo will cause inappropriate chain graph
  TopoForEachNode(starts, ForEachInNode, ForEachOutNode, Handler);
}

void TaskGraph::AcyclicTopoForEachNode(std::function<void(TaskNode* node)> Handler) const {
  return AcyclicTopoForEachNode([](TaskNode*) { return true; }, Handler);
}

void TaskGraph::RemoveEmptyRegsts() {
  ForEachNode([&](TaskNode* node) { node->EraseZeroSizeProducedBlob(); });
  ForEachNode([&](TaskNode* node) { node->EraseZeroSizeConsumedRegst(); });
  ForEachNode([&](TaskNode* node) { node->EraseZeroSizeProducedRegst(); });
  ForEachNode([&](TaskNode* node) { node->UnbindBnWithEmptyRegst(); });
}

void TaskGraph::AddOrderingCtrlEdgeInSameChain() { BuildCtrlRegstDescInSameChain(); }

void TaskGraph::MergeChainAndSetOrderInGraphForEachNode() {
  ChainGraph chain_graph(*this);
  const auto& ordered_chain_nodes = chain_graph.OrderdedChainNodes();
  int64_t order_in_graph = 0;
  for (auto& chain_node : ordered_chain_nodes) {
    auto& ordered_in_chain = chain_node->TaskNodes();
    int64_t chain_id = chain_node->chain_id();
    for (auto& task_node : ordered_in_chain) {
      task_node->set_chain_id(chain_id);
      task_node->set_order_in_graph(order_in_graph);
      ordered_task_nodes_.emplace_back(task_node);
      ++order_in_graph;
    }
  }
}

void TaskGraph::BuildCtrlRegstDescInSameChain() {
  HashMap<int64_t, TaskNode*> chain_id2node;
  for (auto* node : ordered_task_nodes_) {
    if (IsConnectToTickOp(node)) { continue; }
    int64_t chain_id = node->chain_id();
    auto iter = chain_id2node.find(chain_id);
    if (iter == chain_id2node.end()) {
      CHECK(chain_id2node.emplace(chain_id, node).second);
    } else {
      iter->second->BuildCtrlRegstDescIfNeed(node);
      iter->second = node;
    }
  }
}

void TaskGraph::AddReduceNoBwForwardNodeOverlapingCtrlEdges() {
  HashMap<int64_t, std::vector<ReduceIdentityCompTaskNode*>> global_thrd_id2identity_nodes;
  HashMap<std::pair<int64_t, int64_t>, std::vector<NormalForwardCompTaskNode*>>
      global_dev_phy_id2fw_nodes;
  const auto* id_mgr = Global<IDMgr>::Get();
  for (auto* node : ordered_task_nodes_) {
    if (id_mgr->GetDeviceTypeFromThrdId(node->thrd_id()) == DeviceType::kCPU) { continue; }
    int64_t global_thrd_id = id_mgr->GlobalThrdId4TaskId(node->task_id());
    auto* identity_node = dynamic_cast<ReduceIdentityCompTaskNode*>(node);
    auto* fw_node = dynamic_cast<NormalForwardCompTaskNode*>(node);
    if (identity_node != nullptr) {
      global_thrd_id2identity_nodes[global_thrd_id].push_back(identity_node);
    } else if (fw_node != nullptr) {
      int64_t dev_phy_id = id_mgr->GetGpuPhyIdFromThrdId(node->thrd_id());
      global_dev_phy_id2fw_nodes[std::make_pair(node->machine_id(), dev_phy_id)].push_back(fw_node);
    } else {
      // do nothing
    }
  }
  auto GetIdentityNodeOrder = [&](const ReduceIdentityCompTaskNode* id_node) {
    const auto* id_logical_node =
        dynamic_cast<const ReduceIdentityLogicalNode*>(id_node->logical_node());
    return id_logical_node->order_in_logical_graph();
  };
  for (auto& pair : global_thrd_id2identity_nodes) {
    auto& identity_nodes = pair.second;
    std::sort(identity_nodes.begin(), identity_nodes.end(),
              [&](ReduceIdentityCompTaskNode* lhs, ReduceIdentityCompTaskNode* rhs) {
                return GetIdentityNodeOrder(lhs) < GetIdentityNodeOrder(rhs);
              });
    auto* first_identity_node = identity_nodes.at(0);
    int64_t machine_id = first_identity_node->machine_id();
    int64_t dev_phy_id = id_mgr->GetGpuPhyIdFromThrdId(first_identity_node->thrd_id());
    const auto& fw_nodes = global_dev_phy_id2fw_nodes.at(std::make_pair(machine_id, dev_phy_id));
    const Shape& identity_time_shape =
        *first_identity_node->GetProducedRegst("out")->data_regst_time_shape();
    ForEachDeviceSrcUntrainableNode(fw_nodes, [&](CompTaskNode* node) {
      std::shared_ptr<RegstDesc> regst_desc = node->GetProducedRegst("out");
      if (!regst_desc) { return; }
      const Shape& time_shape = *regst_desc->data_regst_time_shape();
      if (!time_shape.Containing(identity_time_shape)) { return; }
      CHECK_EQ(time_shape.elem_cnt() % identity_time_shape.elem_cnt(), 0);
      int regst_desc_num = time_shape.elem_cnt() / identity_time_shape.elem_cnt();
      RegstDesc* ctrl_regst_desc = node->BuildCtrlRegstDesc(first_identity_node);
      ctrl_regst_desc->UpdtMinRegstNumIfNeed(regst_desc_num);
      ctrl_regst_desc->UpdtMaxRegstNumIfNeed(regst_desc_num);
      ctrl_regst_desc->mut_regst_desc_type()->mutable_ctrl_regst_desc()->set_returned_regst_num(
          regst_desc_num);
    });
  }
}

void TaskGraph::EnableInplaceMemSharingInReduceStruct() {
  auto GetSuccReduceTaskNode = [](TaskNode* pred) {
    std::vector<TaskNode*> nodes;
    pred->ForEachNodeOnOutDataEdge([&](TaskNode* succ) {
      if (dynamic_cast<ReduceCompTaskNodeIf*>(succ) != nullptr) { nodes.push_back(succ); }
    });
    return nodes;
  };

  HashSet<TaskNode*> has_enabled_nodes;

  auto CollectReduceTaskNode = [&](TaskNode* from) {
    std::list<TaskNode*> nodes;
    nodes.push_back(from);
    TaskNode* pred = from;
    while (true) {
      std::vector<TaskNode*> succ_reduce_nodes = GetSuccReduceTaskNode(pred);
      if (succ_reduce_nodes.size() != 1) { break; }
      TaskNode* succ_reduce_node = succ_reduce_nodes.front();
      if (has_enabled_nodes.find(succ_reduce_node) != has_enabled_nodes.end()) { break; }
      nodes.push_back(succ_reduce_node);
      pred = succ_reduce_node;
    }
    return nodes;
  };

  auto CalcModelSize = [](ReduceIdentityCompTaskNode* node) {
    return InferRegstSize(*node->produced_regsts().at("out").get());
  };

  ForEachNode([&](TaskNode* node) {
    ReduceIdentityCompTaskNode* identity_node = dynamic_cast<ReduceIdentityCompTaskNode*>(node);
    if (!identity_node) { return; }
    if (identity_node->device_type() != DeviceType::kGPU) { return; }
    if (identity_node->parallel_ctx()->parallel_num() < 2) { return; }
    std::list<TaskNode*> reduce_task_nodes = CollectReduceTaskNode(identity_node);

    const int64_t mem_block_id = Global<IDMgr>::Get()->NewMemBlockId();
    const int64_t mem_size = CalcModelSize(identity_node);
    ReduceMemSharingCtx ctx(mem_size, mem_block_id);
    for (TaskNode* reduce_node : reduce_task_nodes) {
      auto reduce_task_node_if = dynamic_cast<ReduceCompTaskNodeIf*>(reduce_node);
      CHECK_NOTNULL(reduce_task_node_if);
      reduce_task_node_if->EnableMemSharingInReduce(ctx);
      has_enabled_nodes.insert(reduce_node);
    }
  });
}

void TaskGraph::GetInplaceOpBlobArgList(
    OpBlobArgList* inplace_obas, const HashSet<TaskNode*>& dev_nodes,
    const std::function<const TaskNode*(const std::string&)>& TaskNode4OpName) const {
  for (TaskNode* task_node : dev_nodes) {
    if (task_node->exec_gph().node_num() != 1) { continue; }
    const auto& op = *task_node->exec_gph().SoleNode()->op();
    for (const std::string& ibn : op.input_bns()) {
      if (op.InputBlobModifier4Ibn(ibn).is_mutable()) {
        CHECK(IsInplaceAllowed(task_node, {ibn}, TaskNode4OpName));
        *inplace_obas->mutable_oba()->Add() = GenOpBlobArg(op.op_name(), ibn);
      }
    }
    for (const std::string& obn : op.output_bns()) {
      std::string ibn = "";
      {
        const auto& obn_modifier = op.OutputBlobModifier4Obn(obn);
        if (obn_modifier.has_const_inplace_ibn()) {
          ibn = obn_modifier.const_inplace_ibn();
        } else if (obn_modifier.has_mutable_inplace_ibn()) {
          ibn = obn_modifier.mutable_inplace_ibn();
        } else {
          // do nothing
        }
      }
      if (ibn != "" && IsInplaceAllowed(task_node, {ibn, obn}, TaskNode4OpName)) {
        *inplace_obas->mutable_oba()->Add() = GenOpBlobArg(op.op_name(), obn);
      }
    }
  }
}

void TaskGraph::GetSafeInplaceOpBlobArgList(
    OpBlobArgList* safe_obas, const HashSet<TaskNode*>& dev_nodes,
    std::function<bool(const std::string&, const std::string&)> IsOpNameDataOrCtrlReachable) const {
  auto TaskNode4SoleOpName = MakeGetterTaskNode4SoleOpName(dev_nodes);
  OpBlobArgList inplace_obas;
  GetInplaceOpBlobArgList(&inplace_obas, dev_nodes, TaskNode4SoleOpName);
  auto Op4OpName = [&](const std::string& op_name) -> const Operator* {
    return TaskNode4SoleOpName(op_name)->exec_gph().SoleNode()->op().get();
  };
  auto IsLbiAllConsumersReachable =
      MakePredicatorIsLbiAllConsumersReachable(TaskNode4SoleOpName, IsOpNameDataOrCtrlReachable);
  InplaceLbiGraph origin_graph(inplace_obas, Op4OpName);
  origin_graph.ToDotWithFilePath(
      JoinPath("dot", "InplaceLbiGraph", GlobalJobDesc().job_name() + "_origin.dot"));
  origin_graph.ComputeSafeInplaceObns(safe_obas, IsLbiAllConsumersReachable);
  InplaceLbiGraph(*safe_obas, Op4OpName)
      .ToDotWithFilePath(
          JoinPath("dot", "InplaceLbiGraph", GlobalJobDesc().job_name() + "_safe.dot"));
}

void TaskGraph::SetTaskRegstInplaceInfo(const OpBlobArgList& obas,
                                        const HashSet<TaskNode*>& dev_nodes) const {
  auto TaskNode4SoleOpName = MakeGetterTaskNode4SoleOpName(dev_nodes);
  auto Op4OpName = [&](const std::string& op_name) -> const Operator* {
    return TaskNode4SoleOpName(op_name)->exec_gph().SoleNode()->op().get();
  };
  InplaceLbiGraph inplace_gph(obas, Op4OpName);
  inplace_gph.ForEachConnectedComponent([&](const HashSet<const InplaceLbiNode*> inplace_nodes) {
    for (const auto* inplace_node : inplace_nodes) {
      if (inplace_node->in_edges().empty()) { continue; }
      const auto* inplace_edge = inplace_node->SoleInEdge();
      auto* exec_node = TaskNode4SoleOpName(inplace_edge->op().op_name())->exec_gph().SoleNode();
      RegstDesc* in_regst = exec_node->RegstDesc4BnInOp(inplace_edge->ibn());
      RegstDesc* out_regst = exec_node->RegstDesc4BnInOp(inplace_edge->obn());
      out_regst->set_hint_inplace_consumed_regst_desc_id(in_regst->regst_desc_id());
    }
  });
}

void TaskGraph::ForEachGpuDeviceNodes(
    const std::function<void(const HashSet<TaskNode*>& dev_nodes)>& Handler) const {
  HashMap<std::pair<int64_t, int64_t>, HashSet<TaskNode*>> global_dev_phy_id2nodes;
  ForEachNode([&](TaskNode* task_node) {
    if (task_node->device_type() != DeviceType::kGPU) { return; }
    int64_t dev_phy_id = Global<IDMgr>::Get()->GetGpuPhyIdFromThrdId(task_node->thrd_id());
    global_dev_phy_id2nodes[{task_node->machine_id(), dev_phy_id}].emplace(task_node);
  });
  for (const auto& pair : global_dev_phy_id2nodes) { Handler(pair.second); }
}

void TaskGraph::EnableInplaceMemSharing(
    const std::function<bool(const std::string&, const std::string&)>&
        IsOpNameDataOrCtrlReachable) {
  ForEachGpuDeviceNodes([&](const HashSet<TaskNode*>& dev_nodes) {
    OpBlobArgList safe_inplace_obas;
    GetSafeInplaceOpBlobArgList(&safe_inplace_obas, dev_nodes, IsOpNameDataOrCtrlReachable);
    SetTaskRegstInplaceInfo(safe_inplace_obas, dev_nodes);
  });
}

void TaskGraph::AddOrderCtrlEdgeBetweenCopyAndMdUpdt() {
  for (TaskNode* task_node : ordered_task_nodes_) {
    auto copy_hd_task_node = dynamic_cast<CopyHdTaskNode*>(task_node);
    if (copy_hd_task_node == nullptr) { continue; }
    if (copy_hd_task_node->copy_type() != CopyHdOpConf::H2D) { continue; }
    if (copy_hd_task_node->area_id() != static_cast<int64_t>(kDataForwardArea)
        && copy_hd_task_node->area_id() != static_cast<int64_t>(kBoundaryArea)) {
      continue;
    }
    std::vector<TaskNode*> candidate_nodes;
    auto ForEachNextNode = [&](TaskNode* node,
                               const std::function<void(TaskNode*)>& TryPushNodeToQueue) {
      node->ForEachNodeOnOutEdge([&](TaskNode* node_on_out_edge) {
        if (IsForwardTaskType(node_on_out_edge->GetTaskType())) {
          TryPushNodeToQueue(node_on_out_edge);
        }
      });
    };
    auto HandlerAddCandidate = [&](TaskNode* node) {
      TODO();  // refactor the following code
      /*
      auto fw_task_node = dynamic_cast<NormalForwardCompTaskNode*>(node);
      if (fw_task_node != nullptr && fw_task_node->logical_node()->HasOpWithModelBlob()
          && fw_task_node->parallel_ctx()->parallel_num() > 1
          && fw_task_node->parallel_ctx()->policy() == kDataParallel) {
        candidate_nodes.push_back(node);
      }
      */
    };
    BfsForEachNode({task_node}, ForEachNextNode, HandlerAddCandidate);
    std::sort(candidate_nodes.begin(), candidate_nodes.end(),
              [](const TaskNode* a, const TaskNode* b) {
                return a->order_in_graph() < b->order_in_graph();
              });
    int64_t last_chain_id = -1;
    for (TaskNode* candidate_node : candidate_nodes) {
      if (candidate_node->chain_id() != last_chain_id) {
        last_chain_id = candidate_node->chain_id();
        candidate_node->ForEachNodeOnInEdge([&](TaskNode* node_on_in_edge) {
          if (IsMdUpdtTaskType(node_on_in_edge->GetTaskType())) {
            RegstDesc* ctrl_regst = task_node->BuildCtrlRegstDesc(node_on_in_edge);
            RegstDesc* copy_out_regst = copy_hd_task_node->GetProducedRegst("copy_out").get();
            int64_t piece_num_in_batch = GlobalJobDesc().NumOfPiecesInBatch();
            ctrl_regst->UpdtMinRegstNumIfNeed(copy_out_regst->min_register_num()
                                              + piece_num_in_batch - 1);
            CtrlRegstDesc* ctrl_regst_desc =
                ctrl_regst->mut_regst_desc_type()->mutable_ctrl_regst_desc();
            ctrl_regst_desc->set_reliant_regst_desc_id(copy_out_regst->regst_desc_id());
            ctrl_regst_desc->set_returned_regst_num(piece_num_in_batch);
          }
        });
      }
    }
  }
}

void TaskGraph::SetAreaIdForNewNodes(const LogicalNode* src_logical,
                                     const LogicalNode* dst_logical) {
  CHECK(src_logical != nullptr && dst_logical != nullptr);
  ForEachNode([&](TaskNode* node) {
    if (node->area_id() != static_cast<int64_t>(kInvalidArea)) return;
    if (src_logical->GetAreaId() == dst_logical->GetAreaId()) {
      node->set_area_id(src_logical->GetAreaId());
    } else {
      node->set_area_id(static_cast<int64_t>(kBoundaryArea));
    }
  });
}

#define DEFINE_BLD_SUB_TASK_GRAPH_METHOD(method_name) \
  void TaskGraph::method_name BLD_SUB_TSK_GPH_MTHD_ARGS()

DEFINE_BLD_SUB_TASK_GRAPH_METHOD(BldSubTskGphByBoxing) {
  if (GlobalJobDesc().use_boxing_v2()) {
    BldSubTskGphByBoxingV2(src_logical, dst_logical, sorted_src_comp_tasks, sorted_dst_comp_tasks,
                           logical2sorted_in_box, logical2sorted_out_box, std::move(MutBufTask),
                           std::move(AllocateCpuThrdIdEvenly));
  } else {
    BldSubTskGphByBoxingV1(src_logical, dst_logical, sorted_src_comp_tasks, sorted_dst_comp_tasks,
                           logical2sorted_in_box, logical2sorted_out_box, std::move(MutBufTask),
                           std::move(AllocateCpuThrdIdEvenly));
  }
}

DEFINE_BLD_SUB_TASK_GRAPH_METHOD(BldSubTskGphByBoxingV1) {
  std::vector<TaskNode*>* sorted_out_box = nullptr;
  if (logical2sorted_out_box->find(src_logical) == logical2sorted_out_box->end()) {
    BuildOutBoxing(src_logical, sorted_src_comp_tasks, &((*logical2sorted_out_box)[src_logical]),
                   MutBufTask, AllocateCpuThrdIdEvenly);
  }
  sorted_out_box = &(logical2sorted_out_box->at(src_logical));

  std::vector<TaskNode*>* sorted_in_box = nullptr;
  if (logical2sorted_in_box->find(dst_logical) == logical2sorted_in_box->end()) {
    BuildInBoxing(dst_logical, sorted_dst_comp_tasks, &((*logical2sorted_in_box)[dst_logical]),
                  AllocateCpuThrdIdEvenly);
  }
  sorted_in_box = &(logical2sorted_in_box->at(dst_logical));

  for (TaskNode* src_box : *sorted_out_box) {
    for (TaskNode* dst_box : *sorted_in_box) { ConnectWithCopyCommNetIfNeed(src_box, dst_box); }
  }
}

DEFINE_BLD_SUB_TASK_GRAPH_METHOD(BldSubTskGphByBoxingV2) {
  const std::vector<LogicalBlobId> lbis = src_logical->GetLbisTo(dst_logical);
  const auto Fallback = [&]() {
    BldSubTskGphByBoxingV1(src_logical, dst_logical, sorted_src_comp_tasks, sorted_dst_comp_tasks,
                           logical2sorted_in_box, logical2sorted_out_box, std::move(MutBufTask),
                           std::move(AllocateCpuThrdIdEvenly));
  };
  if (lbis.size() > 1) {
    Fallback();
  } else {
    CHECK_EQ(lbis.size(), 1);
    const LogicalBlobId& lbi = lbis.front();
    const SbpParallel& src_sbp_parallel =
        Global<OpGraph>::Get()->GetSbpParallel(src_logical->SoleOp()->op_name(), lbi);
    const SbpParallel& dst_sbp_parallel =
        Global<OpGraph>::Get()->GetSbpParallel(dst_logical->SoleOp()->op_name(), lbi);
    const std::shared_ptr<const ParallelDesc>& src_parallel_desc = src_logical->parallel_desc();
    const std::shared_ptr<const ParallelDesc>& dst_parallel_desc = dst_logical->parallel_desc();
    const BlobDesc& blob_desc = Global<OpGraph>::Get()->GetLogicalBlobDesc(lbi);
    SubTskGphBuilderCtx ctx(this);
    std::vector<std::shared_ptr<SubTskGphBuilder>> builders;
    builders.emplace_back(new NcclBoxingSubTskGphBuilder());
    Maybe<void> status = TRY(ChainSubTskGphBuilder(builders).Build(
        &ctx, sorted_src_comp_tasks, sorted_dst_comp_tasks, *src_parallel_desc, *dst_parallel_desc,
        lbi, blob_desc, src_sbp_parallel, dst_sbp_parallel));
    if (!status.IsOk()) {
      if (SubTskGphBuilderUtil::IsErrorBoxingNotSupported(*status.error())) {
        Fallback();
      } else {
        UNIMPLEMENTED();
      }
    }
  }
}

DEFINE_BLD_SUB_TASK_GRAPH_METHOD(BldSubTskGphByOneToOne) {
  CHECK_EQ(sorted_src_comp_tasks.size(), sorted_dst_comp_tasks.size());
  FOR_RANGE(size_t, i, 0, sorted_src_comp_tasks.size()) {
    CompTaskNode* src = sorted_src_comp_tasks.at(i);
    CompTaskNode* dst = sorted_dst_comp_tasks.at(i);
    BuildTaskPath(src, dst, MutBufTask, true);
  }
}

DEFINE_BLD_SUB_TASK_GRAPH_METHOD(BldSubTskGphByBroadcastToBroadcast) {
  CHECK_EQ(sorted_dst_comp_tasks.size() % sorted_src_comp_tasks.size(), 0);
  if (sorted_src_comp_tasks.size() == sorted_dst_comp_tasks.size()) {
    FOR_RANGE(size_t, i, 0, sorted_src_comp_tasks.size()) {
      CompTaskNode* src = sorted_src_comp_tasks.at(i);
      CompTaskNode* dst = sorted_dst_comp_tasks.at(i);
      BuildTaskPath(src, dst, MutBufTask, true);
    }
    return;
  }
  HashMap<size_t, CompTaskNode*> machine_id2last_src_task;
  HashMap<std::pair<int64_t, int64_t>, CompTaskNode*> global_thrd_id2src_task;
  auto GlobalThrdId4TaskNode = [](TaskNode* task_node) -> std::pair<int64_t, int64_t> {
    return std::make_pair(task_node->machine_id(), task_node->thrd_id());
  };
  for (CompTaskNode* src_node : sorted_src_comp_tasks) {
    machine_id2last_src_task[src_node->machine_id()] = src_node;
    global_thrd_id2src_task[GlobalThrdId4TaskNode(src_node)] = src_node;
  }
  HashMap<std::pair<int64_t, int64_t>, CompTaskNode*> global_thrd_id2dst_task;
  for (CompTaskNode* dst_node : sorted_dst_comp_tasks) {
    global_thrd_id2dst_task[GlobalThrdId4TaskNode(dst_node)] = dst_node;
  }
  auto GetSrcNode = [&](const std::pair<int64_t, int64_t>& global_thrd_id) -> CompTaskNode* {
    const auto& src_task_it = global_thrd_id2src_task.find(global_thrd_id);
    if (src_task_it != global_thrd_id2src_task.end()) { return src_task_it->second; }
    const auto& m_src_task_it = machine_id2last_src_task.find(global_thrd_id.first);
    if (m_src_task_it != machine_id2last_src_task.end()) { return m_src_task_it->second; }
    return machine_id2last_src_task.begin()->second;
  };
  for (const auto& pair : global_thrd_id2dst_task) {
    BuildTaskPath(GetSrcNode(pair.first), pair.second, MutBufTask, true);
  }
}

DEFINE_BLD_SUB_TASK_GRAPH_METHOD(BldSubTskGphBySelectOneSourceToSoleSink) {
  CHECK_EQ(sorted_dst_comp_tasks.size(), 1);
  CompTaskNode* sole_dst_comp_task = sorted_dst_comp_tasks.front();
  CompTaskNode* selected_src_comp_task = nullptr;
  bool is_same_machine = false;
  auto UpdateSelected = [&](CompTaskNode* node) {
    selected_src_comp_task = node;
    is_same_machine = (node->machine_id() == sole_dst_comp_task->machine_id());
  };
  for (CompTaskNode* src_comp_task : sorted_src_comp_tasks) {
    if (selected_src_comp_task == nullptr) {
      UpdateSelected(src_comp_task);
      continue;
    }
    if (src_comp_task->machine_id() == sole_dst_comp_task->machine_id()) {
      if (is_same_machine == false) {
        UpdateSelected(src_comp_task);
        continue;
      }
      if (src_comp_task->thrd_id() == sole_dst_comp_task->thrd_id()) {
        UpdateSelected(src_comp_task);
        break;
      }
    }
  }
  CHECK_NOTNULL(selected_src_comp_task);
  BldSubTskGphByOneToOne(nullptr, nullptr, {selected_src_comp_task}, sorted_dst_comp_tasks, nullptr,
                         nullptr, MutBufTask, AllocateCpuThrdIdEvenly);
}

DEFINE_BLD_SUB_TASK_GRAPH_METHOD(BldSubTskGphByReduceScatter2ReduceAdd) {
  const LogicalNode* src_logical_node = sorted_src_comp_tasks.front()->logical_node();
  const auto& pd = src_logical_node->parallel_desc();
  bool has_local_reduce =
      pd->sorted_machine_ids().size() > 1 && pd->device_num_of_each_machine() > 1;
  const LogicalNode* pred_src_logical_node = src_logical_node->SoleInEdge()->src_node();
  bool is_local_reduce =
      has_local_reduce
          ? !(dynamic_cast<const ReduceAddLogicalNode*>(pred_src_logical_node)
              || dynamic_cast<const NcclReduceScatterLogicalNode*>(pred_src_logical_node))
          : false;
  for (CompTaskNode* src_comp_task : sorted_src_comp_tasks) {
    for (CompTaskNode* dst_comp_task : sorted_dst_comp_tasks) {
      if (has_local_reduce) {
        if (is_local_reduce) {
          if (src_comp_task->machine_id() == dst_comp_task->machine_id()) {
            BuildTaskPath(src_comp_task, dst_comp_task, MutBufTask, false);
          }
        } else {
          if (src_comp_task->parallel_id() % pd->device_num_of_each_machine()
              == dst_comp_task->parallel_id() % pd->device_num_of_each_machine()) {
            BuildTaskPath(src_comp_task, dst_comp_task, MutBufTask, false);
          }
        }
      } else {
        BuildTaskPath(src_comp_task, dst_comp_task, MutBufTask, false);
      }
    }
  }
}

DEFINE_BLD_SUB_TASK_GRAPH_METHOD(BldSubTskGphByReduceAdd2ReduceGather) {
  const auto& pd = sorted_src_comp_tasks.front()->logical_node()->parallel_desc();
  bool has_local_reduce =
      pd->sorted_machine_ids().size() > 1 && pd->device_num_of_each_machine() > 1;
  for (CompTaskNode* src_comp_task : sorted_src_comp_tasks) {
    for (CompTaskNode* dst_comp_task : sorted_dst_comp_tasks) {
      if (has_local_reduce) {
        if (src_comp_task->parallel_id() % pd->device_num_of_each_machine()
            == dst_comp_task->parallel_id() % pd->device_num_of_each_machine()) {
          BuildTaskPath(src_comp_task, dst_comp_task, MutBufTask, true);
        }
      } else {
        BuildTaskPath(src_comp_task, dst_comp_task, MutBufTask, true);
      }
    }
  }
}

DEFINE_BLD_SUB_TASK_GRAPH_METHOD(BldSubTskGphByReduceGather2ReduceGather) {
  const auto& pd = sorted_src_comp_tasks.front()->logical_node()->parallel_desc();
  CHECK_GT(pd->device_num_of_each_machine(), 1);
  CHECK_GT(pd->sorted_machine_ids().size(), 1);
  for (CompTaskNode* src_comp_task : sorted_src_comp_tasks) {
    for (CompTaskNode* dst_comp_task : sorted_dst_comp_tasks) {
      if (src_comp_task->machine_id() == dst_comp_task->machine_id()) {
        BuildTaskPath(src_comp_task, dst_comp_task, MutBufTask, true);
      }
    }
  }
}

DEFINE_BLD_SUB_TASK_GRAPH_METHOD(BldSubTskGphByConnectNodeOnSameGpuDevice) {
  for (CompTaskNode* src : sorted_src_comp_tasks) {
    for (CompTaskNode* dst : sorted_dst_comp_tasks) {
      if (src->machine_id() == dst->machine_id() && src->GpuPhyId() == dst->GpuPhyId()) {
        Connect<TaskNode>(src, NewEdge(), dst);
      }
    }
  }
}

<<<<<<< HEAD
DEFINE_BLD_SUB_TASK_GRAPH_METHOD(BldSubTskGphByPartialLbiConnect) {
=======
DEFINE_BLD_SUB_TASK_GRAPH_METHOD(BldSubTskGphByPartialInLbiConnect) {
>>>>>>> 2521eee9
  HashSet<LogicalBlobId> lbis;
  for (const auto& obn : src_logical->SoleOp()->output_bns()) {
    lbis.insert(src_logical->SoleOp()->BnInOp2Lbi(obn));
  }
  CHECK_EQ(sorted_src_comp_tasks.size(), 1);
  CHECK_EQ(dst_logical->SoleOp()->input_bns().size(), sorted_dst_comp_tasks.size());
  FOR_RANGE(int, i, 0, sorted_dst_comp_tasks.size()) {
    const auto& lbi = dst_logical->SoleOp()->BnInOp2Lbi(dst_logical->SoleOp()->input_bns().Get(i));
    if (lbis.find(lbi) != lbis.end()) {
      BuildTaskPath(sorted_src_comp_tasks.at(0), sorted_dst_comp_tasks.at(i), MutBufTask, true);
    }
  }
}

<<<<<<< HEAD
=======
DEFINE_BLD_SUB_TASK_GRAPH_METHOD(BldSubTskGphByPartialOutLbiConnect) {
  HashSet<LogicalBlobId> lbis;
  for (const auto& ibn : dst_logical->SoleOp()->input_bns()) {
    lbis.insert(dst_logical->SoleOp()->BnInOp2Lbi(ibn));
  }
  CHECK_EQ(sorted_dst_comp_tasks.size(), 1);
  CHECK_EQ(src_logical->SoleOp()->output_bns().size(), sorted_src_comp_tasks.size());
  FOR_RANGE(int, i, 0, sorted_src_comp_tasks.size()) {
    const auto& lbi = src_logical->SoleOp()->BnInOp2Lbi(src_logical->SoleOp()->output_bns().Get(i));
    if (lbis.find(lbi) != lbis.end()) {
      BuildTaskPath(sorted_src_comp_tasks.at(i), sorted_dst_comp_tasks.at(0), MutBufTask, true);
    }
  }
}

>>>>>>> 2521eee9
void TaskGraph::BuildTaskPath(
    CompTaskNode* src, CompTaskNode* dst,
    std::function<TaskNode**(CompTaskNode* src, int64_t machine_id, int32_t mem_zone_id)>
        MutBufTask,
    bool use_buf_task_node) {
  CHECK_NE(src, dst);
  auto GetBufTask = [&](int64_t machine_id, int32_t mem_zone_id) {
    return *MutBufTask(src, machine_id, mem_zone_id);
  };
  auto SetBufTask = [&](int64_t machine_id, int32_t mem_zone_id, TaskNode* new_val) {
    TaskNode** cur_val = MutBufTask(src, machine_id, mem_zone_id);
    if (*cur_val == nullptr) {
      *cur_val = new_val;
    } else {
      CHECK_EQ(*cur_val, new_val);
    }
    return new_val;
  };

  TaskNode* cur_node = src;
  while (cur_node->machine_id() != dst->machine_id()
         || cur_node->MemZoneId121() != dst->MemZoneId121()) {
    cur_node = BuildTaskStep(cur_node, dst, GetBufTask, SetBufTask, use_buf_task_node);
  }
  if (cur_node != dst) { Connect<TaskNode>(cur_node, NewEdge(), dst); }
}

TaskNode* TaskGraph::BuildTaskStep(
    TaskNode* cur_node, TaskNode* dst,
    std::function<TaskNode*(int64_t machine_id, int32_t mem_zone_id)> GetBufTask,
    std::function<TaskNode*(int64_t machine_id, int32_t mem_zone_id, TaskNode*)> SetBufTask,
    bool use_buf_task_node) {
  int32_t cpu_mem_zone_id = Global<IDMgr>::Get()->CpuMemZoneId();
  int32_t next_mem_zone_id = -1;
  TaskNode* next_node = nullptr;
  if (cur_node->MemZoneId121() != cpu_mem_zone_id) {
    next_mem_zone_id = cpu_mem_zone_id;
    if (!use_buf_task_node || !(next_node = GetBufTask(cur_node->machine_id(), next_mem_zone_id))) {
      next_node = AddCopyD2HTaskFrom(cur_node);
      Connect<TaskNode>(cur_node, NewEdge(), next_node);
    }
  } else if (cur_node->machine_id() == dst->machine_id()) {
    next_mem_zone_id = dst->MemZoneId121();
    if (!use_buf_task_node || !(next_node = GetBufTask(cur_node->machine_id(), next_mem_zone_id))) {
      next_node = TryAddCopyH2DTaskTo(dst);
      if (next_node == nullptr) { next_node = dst; }
      Connect<TaskNode>(cur_node, NewEdge(), next_node);
    }
  } else if (cur_node->machine_id() != dst->machine_id()) {
    next_mem_zone_id = cpu_mem_zone_id;
    if (!use_buf_task_node || !(next_node = GetBufTask(dst->machine_id(), next_mem_zone_id))) {
      next_node = AddCopyCommNetTaskBetween(cur_node, dst);
      Connect<TaskNode>(cur_node, NewEdge(), next_node);
    }
  } else {
    UNIMPLEMENTED();
  }
  if (use_buf_task_node && (next_node != dst)) {
    SetBufTask(next_node->machine_id(), next_mem_zone_id, next_node);
  }
  return next_node;
}

TaskNode* TaskGraph::TryAddCopyH2DTaskTo(TaskNode* task) {
  if (IsInterfaceTask(task)) { return nullptr; }
  CHECK_EQ(task->device_type(), DeviceType::kGPU);
  CopyHdTaskNode* copy_task = NewNode<CopyHdTaskNode>();
  copy_task->Init(CopyHdOpConf::H2D, task->machine_id(), task->GpuPhyId());
  return copy_task;
}

TaskNode* TaskGraph::AddCopyD2HTaskFrom(TaskNode* task) {
  CHECK_EQ(task->device_type(), DeviceType::kGPU);
  CopyHdTaskNode* copy_task = NewNode<CopyHdTaskNode>();
  copy_task->Init(CopyHdOpConf::D2H, task->machine_id(), task->GpuPhyId());
  return copy_task;
}

TaskNode* TaskGraph::AddCopyCommNetTaskBetween(TaskNode* src, TaskNode* dst) {
  CHECK_NE(src->machine_id(), dst->machine_id());
  CopyCommNetTaskNode* copy_comm_net_task = NewNode<CopyCommNetTaskNode>();
  copy_comm_net_task->Init(dst->machine_id(), src->machine_id());
  return copy_comm_net_task;
}

void TaskGraph::BuildOutBoxing(
    const LogicalNode* logical, const std::vector<CompTaskNode*>& sorted_comp_tasks,
    std::vector<TaskNode*>* sorted_out_box,
    std::function<TaskNode**(CompTaskNode* src, int64_t machine_id, int32_t mem_zone_id)>
        MutBufTask,
    std::function<int64_t(const TaskNode*)> AllocateCpuThrdIdEvenly) {
  std::map<int64_t, std::vector<TaskNode*>> machine_id2bound_task;
  for (CompTaskNode* comp_task : sorted_comp_tasks) {
    TaskNode* task = comp_task;
    if (task->device_type() == DeviceType::kGPU) {
      TaskNode** buf_task =
          MutBufTask(comp_task, comp_task->machine_id(), Global<IDMgr>::Get()->CpuMemZoneId());
      if ((*buf_task) == nullptr) {
        task = AddCopyD2HTaskFrom(comp_task);
        Connect<TaskNode>(comp_task, NewEdge(), task);
        *buf_task = task;
      } else {
        task = *buf_task;
      }
    }
    machine_id2bound_task[task->machine_id()].push_back(task);
  }
  for (const auto& pair : machine_id2bound_task) {
    OutBoxingTaskNode* boxing_task = NewNode<OutBoxingTaskNode>();
    boxing_task->set_machine_id(pair.second.front()->machine_id());
    boxing_task->set_thrd_id(AllocateCpuThrdIdEvenly(boxing_task));
    for (TaskNode* task : pair.second) { Connect<TaskNode>(task, NewEdge(), boxing_task); }
    sorted_out_box->push_back(boxing_task);
  }
}

void TaskGraph::BuildInBoxing(const LogicalNode* logical,
                              const std::vector<CompTaskNode*>& sorted_comp_tasks,
                              std::vector<TaskNode*>* sorted_in_box,
                              std::function<int64_t(const TaskNode*)> AllocateCpuThrdIdEvenly) {
  std::map<int64_t, std::vector<TaskNode*>> machine_id2bound_task;
  for (CompTaskNode* comp_task : sorted_comp_tasks) {
    TaskNode* task = comp_task;
    if (task->device_type() == DeviceType::kGPU) {
      task = TryAddCopyH2DTaskTo(comp_task);
      if (task == nullptr) { task = comp_task; }
      if (task != comp_task) { Connect<TaskNode>(task, NewEdge(), comp_task); }
    }
    machine_id2bound_task[task->machine_id()].push_back(task);
  }
  for (const auto& pair : machine_id2bound_task) {
    InBoxingTaskNode* boxing_task = NewNode<InBoxingTaskNode>();
    boxing_task->set_machine_id(pair.second.front()->machine_id());
    boxing_task->set_thrd_id(AllocateCpuThrdIdEvenly(boxing_task));
    for (TaskNode* task : pair.second) { Connect<TaskNode>(boxing_task, NewEdge(), task); }
    sorted_in_box->push_back(boxing_task);
  }
}

void TaskGraph::ConnectWithCopyCommNetIfNeed(TaskNode* src, TaskNode* dst) {
  if (src->machine_id() == dst->machine_id()) {
    Connect(src, NewEdge(), dst);
  } else {
    TaskNode* copy_comm_net_task = AddCopyCommNetTaskBetween(src, dst);
    Connect<TaskNode>(src, NewEdge(), copy_comm_net_task);
    Connect<TaskNode>(copy_comm_net_task, NewEdge(), dst);
  }
}

bool IsBackEdge(TaskNode* src, TaskNode* dst) { return false; }

}  // namespace oneflow<|MERGE_RESOLUTION|>--- conflicted
+++ resolved
@@ -794,11 +794,7 @@
   }
 }
 
-<<<<<<< HEAD
-DEFINE_BLD_SUB_TASK_GRAPH_METHOD(BldSubTskGphByPartialLbiConnect) {
-=======
 DEFINE_BLD_SUB_TASK_GRAPH_METHOD(BldSubTskGphByPartialInLbiConnect) {
->>>>>>> 2521eee9
   HashSet<LogicalBlobId> lbis;
   for (const auto& obn : src_logical->SoleOp()->output_bns()) {
     lbis.insert(src_logical->SoleOp()->BnInOp2Lbi(obn));
@@ -813,8 +809,6 @@
   }
 }
 
-<<<<<<< HEAD
-=======
 DEFINE_BLD_SUB_TASK_GRAPH_METHOD(BldSubTskGphByPartialOutLbiConnect) {
   HashSet<LogicalBlobId> lbis;
   for (const auto& ibn : dst_logical->SoleOp()->input_bns()) {
@@ -830,7 +824,6 @@
   }
 }
 
->>>>>>> 2521eee9
 void TaskGraph::BuildTaskPath(
     CompTaskNode* src, CompTaskNode* dst,
     std::function<TaskNode**(CompTaskNode* src, int64_t machine_id, int32_t mem_zone_id)>
