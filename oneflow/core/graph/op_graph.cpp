--- conflicted
+++ resolved
@@ -1,9 +1,6 @@
 #include "oneflow/core/graph/op_graph.h"
-<<<<<<< HEAD
 #include "oneflow/core/job/job_builder.h"
-=======
 #include "oneflow/core/operator/normal_model_update_op.h"
->>>>>>> 5a9561a3
 
 namespace oneflow {
 
@@ -23,7 +20,7 @@
   return &lbi2has_batch_dim_[lbi];
 }
 bool OpNode::HasBatchDim4Lbi(const LogicalBlobId& lbi) const {
-  return ProducerOpNode4Lbi(lbi)->lbi2has_batch_dim_.at(lbi);
+  return ProducerOpNode4Lbi(lbi).lbi2has_batch_dim_.at(lbi);
 }
 
 const SbpParallel& OpNode::SbpParallel4BnInOp(const std::string& bn_in_op) const {
@@ -80,7 +77,7 @@
 }
 
 const BlobDesc& OpNode::LogicalBlobDesc4Lbi(const LogicalBlobId& lbi) const {
-  return *ProducerOpNode4Lbi(lbi)->lbi2logical_blob_desc_.at(lbi);
+  return *ProducerOpNode4Lbi(lbi).lbi2logical_blob_desc_.at(lbi);
 }
 
 BlobDesc* OpNode::MutLogicalBlobDesc4Lbi(const LogicalBlobId& lbi) {
@@ -106,6 +103,15 @@
   return MutSrcNode4InputBnInOp(bn_in_op)->out_blob_time_shape();
 }
 
+const OpNode& OpNode::ProducerOpNode4BnInOp(const std::string& bn_in_op) const {
+  if (ibns_.find(bn_in_op) != ibns_.end()) { return SrcNode4InputBnInOp(bn_in_op); }
+  return *this;
+}
+
+const OpNode& OpNode::SrcNode4InputBnInOp(const std::string& bn_in_op) const {
+  return *MutSrcNode4InputBnInOp(bn_in_op);
+}
+
 OpNode* OpNode::MutProducerOpNode4BnInOp(const std::string& bn_in_op) {
   if (ibns_.find(bn_in_op) != ibns_.end()) { return MutSrcNode4InputBnInOp(bn_in_op); }
   return this;
@@ -123,10 +129,10 @@
   return producer;
 }
 
-const OpNode* OpNode::ProducerOpNode4Lbi(const LogicalBlobId& lbi) const {
+const OpNode& OpNode::ProducerOpNode4Lbi(const LogicalBlobId& lbi) const {
   const OpNode* producer = MutSrcNode4InputLbi(lbi);
   if (producer == nullptr) { producer = this; }
-  return producer;
+  return *producer;
 }
 
 OpNode* OpNode::MutSrcNode4InputLbi(const LogicalBlobId& lbi) const {
@@ -150,7 +156,6 @@
   return ret;
 }
 
-<<<<<<< HEAD
 const Shape* OpNode::GetInputOutputFastestTimeShape() const {
   const Shape* in = GetInputBlobFastestTimeShape();
   const Shape* out = out_blob_time_shape();
@@ -159,8 +164,9 @@
   return in->elem_cnt() > out->elem_cnt() ? in : out;
 }
 
-void OpNode::ForEachParallelBlobDesc(const BlobDesc& blob_desc, const SbpParallel& sbp_parallel,
-                                     const std::function<void(const BlobDesc&)>& Handler) const {
+void OpNode::ForEachSplitOrBroadcastBlobDesc(
+    const BlobDesc& blob_desc, const SbpParallel& sbp_parallel,
+    const std::function<void(const BlobDesc&)>& Handler) const {
   if (sbp_parallel.has_split_parallel()) {
     // split BlobDesc
     int32_t axis = sbp_parallel.split_parallel().axis();
@@ -181,9 +187,6 @@
 }
 
 void OpNode::ConcatBlobDesc(const std::vector<std::unique_ptr<BlobDesc>>& blob_descs,
-=======
-void OpNode::ConcatBlobDesc(const std::vector<BlobDesc>& blob_descs,
->>>>>>> 5a9561a3
                             const SbpParallel& sbp_parallel,
                             BlobDesc* concatenated_blob_desc) const {
   CHECK_EQ(blob_descs.size(), parallel_desc().parallel_num());
@@ -225,39 +228,14 @@
 void OpNode::SplitLogicalInputBlobDesc() {
   for (const std::string& bn : op().input_bns()) {
     const LogicalBlobId& lbi = op().BnInOp2Lbi(bn);
-<<<<<<< HEAD
-    const BlobDesc& logical_blob_desc = ProducerOpNode4BnInOp(bn)->LogicalBlobDesc4Lbi(lbi);
+    const BlobDesc& logical_blob_desc = ProducerOpNode4BnInOp(bn).LogicalBlobDesc4Lbi(lbi);
     CHECK_NE(logical_blob_desc.data_type(), DataType::kInvalidDataType);
     const SbpParallel& sbp_parallel = SbpParallel4BnInOp(bn);
-    ForEachParallelBlobDesc(logical_blob_desc, sbp_parallel, [&](const BlobDesc& blob_desc) {
-      bn2parallel_id2blob_desc_[bn].emplace_back(new BlobDesc(blob_desc));
-      CHECK_NE(bn2parallel_id2blob_desc_[bn].back()->data_type(), DataType::kInvalidDataType);
-    });
-=======
-    const BlobDesc& blob_desc = MutProducerOpNode4BnInOp(bn)->LogicalBlobDesc4Lbi(lbi);
-    const SbpParallel& sbp_parallel = SbpParallel4BnInOp(bn);
-
-    if (sbp_parallel.has_split_parallel()) {
-      // split BlobDesc
-      int32_t axis = sbp_parallel.split_parallel().axis();
-      CHECK_GE(axis, 0);
-      CHECK_LT(axis, blob_desc.shape().NumAxes());
-      CHECK_GE(blob_desc.shape().At(axis), parallel_desc().parallel_num());
-      BalancedSplitter bs(blob_desc.shape().At(axis), parallel_desc().parallel_num());
-      FOR_RANGE(int64_t, axis_parallel_id, 0, parallel_desc().parallel_num()) {
-        BlobDesc sub_blob_desc(blob_desc);
-        sub_blob_desc.mut_shape().Set(axis, bs.At(axis_parallel_id).size());
-        bn2parallel_id2blob_desc_[bn].push_back(sub_blob_desc);
-      }
-    } else {
-      CHECK(sbp_parallel.has_broadcast_parallel() || sbp_parallel.has_partial_sum_parallel());
-      // broadcast BlobDesc
-      FOR_RANGE(int64_t, axis_parallel_id, 0, parallel_desc().parallel_num()) {
-        bn2parallel_id2blob_desc_[bn].push_back(blob_desc);
-      }
-    }
-
->>>>>>> 5a9561a3
+    ForEachSplitOrBroadcastBlobDesc(
+        logical_blob_desc, sbp_parallel, [&](const BlobDesc& blob_desc) {
+          bn2parallel_id2blob_desc_[bn].emplace_back(new BlobDesc(blob_desc));
+          CHECK_NE(bn2parallel_id2blob_desc_[bn].back()->data_type(), DataType::kInvalidDataType);
+        });
     CHECK_EQ(bn2parallel_id2blob_desc_.at(bn).size(), parallel_desc().parallel_num());
   }
 }
@@ -522,8 +500,7 @@
         if (op_node->out_edges().size() > 1) { return; }
         if (dynamic_cast<const NormalModelUpdtOp*>(&(op_node->SoleOutEdge()->dst_node()->op()))) {
           auto* bn2sbp = op_node->mut_sbp_signature()->mutable_bn_in_op2sbp_parallel();
-          if (bn2sbp->at("out").has_partial_sum_parallel()
-              && Global<JobDesc>::Get()->all_reduce_fp16()) {
+          if (bn2sbp->at("out").has_partial_sum_parallel() && GlobalJobDesc().all_reduce_fp16()) {
             bn2sbp->at("in").mutable_broadcast_parallel();
             bn2sbp->at("out").mutable_broadcast_parallel();
           }
