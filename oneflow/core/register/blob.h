--- conflicted
+++ resolved
@@ -8,12 +8,9 @@
 #include "oneflow/core/common/shape_view.h"
 #include "oneflow/core/register/tensor_view.h"
 #include "oneflow/core/register/pod_ptr.h"
-<<<<<<< HEAD
 #include "oneflow/core/record/record.pb.h"
 #include "oneflow/core/common/symbol.h"
-=======
 #include "oneflow/core/common/shape_view.h"
->>>>>>> 69c90566
 
 namespace oneflow {
 
@@ -71,20 +68,12 @@
 
   template<typename T = void>
   const T* dptr() const {
-<<<<<<< HEAD
-    CheckDataType<T>(blob_desc_->data_type());
-=======
     CheckDataType<T>(data_type());
->>>>>>> 69c90566
     return static_cast<const T*>(dptr_);
   }
   template<typename T = void>
   T* mut_dptr() {
-<<<<<<< HEAD
-    CheckDataType<T>(blob_desc_->data_type());
-=======
     CheckDataType<T>(data_type());
->>>>>>> 69c90566
     return static_cast<T*>(dptr_);
   }
   const Shape& static_shape() const { return blob_desc_->body_shape(); }
@@ -92,51 +81,6 @@
   const ShapeView& shape() const { return *shape_view_; }
   MutShapeView* mut_shape_view() { return mut_shape_view_.get(); }
 
-<<<<<<< HEAD
-=======
-  template<typename T, typename... Int64s>
-  typename std::enable_if<!std::is_same<T, void>::value, const T*>::type dptr(
-      int64_t dim0, Int64s... remainder_dims) const {
-    return dptr<T>() + GetDptrOffset(0, dim0, remainder_dims...);
-  }
-
-  template<typename T, typename... Int64s>
-  typename std::enable_if<!std::is_same<T, void>::value, T*>::type mut_dptr(
-      int64_t dim0, Int64s... remainder_dims) {
-    return mut_dptr<T>() + GetDptrOffset(0, dim0, remainder_dims...);
-  }
-
-  const RtBlobDesc& blob_desc() const { return *blob_desc_; }
-  const RtBlobDesc* blob_desc_ptr() const { return blob_desc_; }
-  const Shape& static_shape() const { return blob_desc_->shape(); }
-  const ShapeView& shape() const;
-  bool IsShapeEmpty() const;
-  bool has_dim0_inner_shape() const { return blob_desc_->has_dim0_inner_shape(); }
-  const Shape& dim0_inner_shape() const { return blob_desc_->dim0_inner_shape(); }
-
-  DataType data_type() const { return blob_desc_->data_type(); }
-  bool has_data_id_field() const { return blob_desc_->has_data_id_field(); }
-  bool has_col_num_field() const { return blob_desc_->has_col_num_field(); }
-  bool has_dim0_valid_num_field() const { return blob_desc_->has_dim0_valid_num_field(); }
-  bool has_dim1_valid_num_field() const { return blob_desc_->has_dim1_valid_num_field(); }
-  bool has_dim2_valid_num_field() const { return blob_desc_->has_dim2_valid_num_field(); }
-  bool has_record_id_in_device_piece_field() const {
-    return blob_desc_->has_record_id_in_device_piece_field();
-  }
-  int32_t max_col_num() const { return blob_desc_->max_col_num(); }
-  size_t ByteSizeOfBlobHeader() const { return blob_desc_->ByteSizeOfBlobHeader(); }
-  size_t ByteSizeOfDataIdField() const { return blob_desc_->ByteSizeOfDataIdField(); }
-  size_t ByteSizeOfColNumField() const { return blob_desc_->ByteSizeOfColNumField(); }
-  size_t ByteSizeOfDim0ValidNumField() const;
-  size_t ByteSizeOfDim1ValidNumField() const;
-  size_t ByteSizeOfDim2ValidNumField() const;
-  size_t ByteSizeOfRecordIdInDevicePieceField() const;
-  size_t ByteSizeOfDataContentField() const { return blob_desc_->ByteSizeOfDataContentField(); }
-  size_t ByteSizeOfValidDataContent() const;
-  size_t TotalByteSize() const { return blob_desc_->TotalByteSize(); }
-
-  bool IsContiguous() const { return is_contiguous_; }
->>>>>>> 69c90566
   void CopyDataContentFrom(DeviceCtx* device_ctx, const Blob* rhs);
   void CopyValidDataContentFrom(DeviceCtx* device_ctx, const Blob* rhs);
   void CopyHeaderFrom(DeviceCtx* device_ctx, const Blob* rhs);
@@ -158,7 +102,6 @@
   const int64_t* header_field() const {
     return header_fields_[key];
   }
-<<<<<<< HEAD
   template<FieldKey key>
   int64_t* mut_header_field() {
     return header_fields_[key];
@@ -189,25 +132,6 @@
   std::unique_ptr<TensorBackInserter> tensor_back_inserter_;
   // TODO(); remove this ugly code
   int32_t record_num_;
-=======
-  void Init(Regst* regst, const RtBlobDesc* blob_desc, char* header_ptr, char* body_ptr);
-
-  int32_t record_num_;  // FIXME() by dim0
-  bool is_contiguous_;
-  void* header_ptr_;
-  char* data_id_ptr_;
-  int32_t* col_num_ptr_;
-  int64_t* dim0_valid_num_ptr_;
-  int64_t* dim1_valid_num_ptr_;
-  int64_t* dim2_valid_num_ptr_;
-  int64_t* record_id_in_device_piece_ptr_;
-  void* dptr_;
-  const RtBlobDesc* blob_desc_;
-  Regst* regst_;
-  PodPtr header_pod_ptr_;
-  mutable Shape dynamic_shape_;
-  std::unique_ptr<ShapeView> shape_view_;
->>>>>>> 69c90566
 };
 
 template<typename RecordType>
