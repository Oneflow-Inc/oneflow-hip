/*
Copyright 2020 The OneFlow Authors. All rights reserved.

Licensed under the Apache License, Version 2.0 (the "License");
you may not use this file except in compliance with the License.
You may obtain a copy of the License at

    http://www.apache.org/licenses/LICENSE-2.0

Unless required by applicable law or agreed to in writing, software
distributed under the License is distributed on an "AS IS" BASIS,
WITHOUT WARRANTIES OR CONDITIONS OF ANY KIND, either express or implied.
See the License for the specific language governing permissions and
limitations under the License.
*/
#include "oneflow/core/profiler/event_recorder.h"
#include "oneflow/core/profiler/profile_manager.h"
#include "oneflow/core/common/shape_view.h"

namespace oneflow {
namespace profiler {

Maybe<void> EventRecorder::RegisterEventToProfileManager(const std::shared_ptr<IEvent>& event) {
  auto* pmgr = JUST(SingletonMaybe<ProfileManager>());
  pmgr->events_.push(event_);
  return Maybe<void>::Ok();
}

std::shared_ptr<EventRecorder> EventRecorder::CreateCustomEventRecorder(const std::string& name) {
  return std::make_shared<EventRecorder>(CustomEvent::Create(name));
}

Maybe<EventRecorder> EventRecorder::CreateKernelEventRecorder(
    const std::string& name,
#if defined(WITH_CUDA) || defined(WITH_ROCM)
    const std::function<int64_t()>& memory_size_getter,
#endif
    const DescriptionGetter& input_shapes_getter, const DescriptionGetter& attrs_getter) {
  auto pmgr = Singleton<ProfileManager>::Get();
  if (pmgr) {
<<<<<<< HEAD
#if defined(WITH_CUDA) || defined(WITH_ROCM)
=======
    const auto description_getter = [pmgr, input_shapes_getter, attrs_getter]() {
      KernelEvent::Description desc;
      if (pmgr->record_shapes_) { desc["input_shapes"] = input_shapes_getter(); }
      if (pmgr->record_attrs_) { desc["attrs"] = attrs_getter(); }
      return desc;
    };
#if defined(WITH_CUDA)
>>>>>>> e01683e7
    if (pmgr->use_cpu_ || pmgr->use_cuda_) {
      auto event = KernelEvent::Create(name, description_getter());
      if (pmgr->use_cuda_) {
        if (pmgr->record_bandwidth_) { event->SetMemorySize(memory_size_getter()); }
      }
      return std::make_shared<EventRecorder>(event);
    }
#else   // WITH_CUDA
    if (pmgr->use_cpu_) {
      return std::make_shared<EventRecorder>(KernelEvent::Create(name, description_getter()));
    }
#endif  // WITH_CUDA
  }

  std::shared_ptr<EventRecorder> null_recorder;
  return null_recorder;
}

}  // namespace profiler
}  // namespace oneflow<|MERGE_RESOLUTION|>--- conflicted
+++ resolved
@@ -38,17 +38,13 @@
     const DescriptionGetter& input_shapes_getter, const DescriptionGetter& attrs_getter) {
   auto pmgr = Singleton<ProfileManager>::Get();
   if (pmgr) {
-<<<<<<< HEAD
-#if defined(WITH_CUDA) || defined(WITH_ROCM)
-=======
     const auto description_getter = [pmgr, input_shapes_getter, attrs_getter]() {
       KernelEvent::Description desc;
       if (pmgr->record_shapes_) { desc["input_shapes"] = input_shapes_getter(); }
       if (pmgr->record_attrs_) { desc["attrs"] = attrs_getter(); }
       return desc;
     };
-#if defined(WITH_CUDA)
->>>>>>> e01683e7
+#if defined(WITH_CUDA) || defined(WITH_ROCM)
     if (pmgr->use_cpu_ || pmgr->use_cuda_) {
       auto event = KernelEvent::Create(name, description_getter());
       if (pmgr->use_cuda_) {
