/*
Copyright 2020 The OneFlow Authors. All rights reserved.

Licensed under the Apache License, Version 2.0 (the "License");
you may not use this file except in compliance with the License.
You may obtain a copy of the License at

    http://www.apache.org/licenses/LICENSE-2.0

Unless required by applicable law or agreed to in writing, software
distributed under the License is distributed on an "AS IS" BASIS,
WITHOUT WARRANTIES OR CONDITIONS OF ANY KIND, either express or implied.
See the License for the specific language governing permissions and
limitations under the License.
*/
#include "oneflow/core/common/maybe.h"
#include "oneflow/core/common/protobuf.h"
#include "oneflow/core/common/cost_util.h"
#include "oneflow/core/framework/nd_sbp.h"
#include "oneflow/core/vm/symbol_storage.h"
#include "oneflow/core/framework/config_def.h"
#include "oneflow/core/framework/to_string.h"
#include "oneflow/core/framework/scope_util.h"
#include "oneflow/core/job/job_build_and_infer_ctx.h"
#include "oneflow/core/job/local_sig_infer_hint.h"
#include "oneflow/core/job/scope.h"
#include "oneflow/core/job_rewriter/autograd.h"
#include "oneflow/core/job_rewriter/job_pass.h"
#include "oneflow/user/summary/summary_converter.h"

#include <google/protobuf/text_format.h>
#include "nlohmann/json.hpp"

namespace oneflow {

static const std::string kAutoLocalBlobNamePrefix =
    "System-Local-Blob-Auto-Converted-From-Global-Blob";

namespace {

void ResetOpConfName(OperatorConf* op_conf, const std::string& new_op_name) {
  op_conf->set_name(new_op_name);
  PbMessage* op_type_conf = MutableMessageInPbMessage(op_conf, op_conf->op_type_case());
  UserOpConf* user_conf = dynamic_cast<UserOpConf*>(op_type_conf);
  if (user_conf) {
    for (const auto& pair : user_conf->output()) {
      for (const std::string& old_lbn : pair.second.s()) {
        LogicalBlobId old_lbi = GenLogicalBlobId(old_lbn);
        auto blob_name_id_pair = GenUnRepeatedBn(old_lbi.blob_name());
        std::string new_lbn = GenLogicalBlobName(new_op_name, old_lbi.blob_name());
        (*(user_conf->mutable_output()))[pair.first].set_s(blob_name_id_pair.second, new_lbn);
      }
    }
  }
}

Maybe<void> GetOpNames(const Job& job, HashSet<std::string>* op_names) {
  for (const auto& op_conf : job.net().op()) {
    CHECK_OR_RETURN(op_names->insert(op_conf.name()).second);
  }
  return Maybe<void>::Ok();
}

void UpdateOpName2AncestorsNeedNoGrad(
    const Operator& op, const std::function<const Operator*(const std::string&)>& Op4OpName,
    const bool is_train, HashMap<std::string, bool>* op_name2ancestors_need_no_grad) {
  bool no_grad = !is_train;
  auto IsTrainableVariableLbi = [&](const LogicalBlobId& lbi) {
    const auto& op_conf = Op4OpName(lbi.op_name())->op_conf();
    return op_conf.has_variable_conf() && op_conf.variable_conf().trainable();
  };
  for (const auto& ibn : op.input_bns()) {
    const auto& lbi = op.BnInOp2Lbi(ibn);
    no_grad = no_grad && !IsTrainableVariableLbi(lbi);
    no_grad = no_grad && !op.InputBlobModifier4Ibn(ibn).requires_grad();
    no_grad = no_grad && (*op_name2ancestors_need_no_grad)[lbi.op_name()];
  }
  (*op_name2ancestors_need_no_grad)[op.op_name()] = no_grad;
}

}  // namespace

JobBuildAndInferCtx::JobBuildAndInferCtx(Job* job, int64_t job_id)
    : job_(job), job_id_(job_id), unique_op_name_index_(0) {
  is_job_conf_frozen_ = false;
  has_job_conf_ = false;
}

Maybe<void> JobBuildAndInferCtx::SetJobConf(const JobConfigProto& job_conf) {
  CHECK_OR_RETURN(!is_job_conf_frozen_) << Error::JobConfFrozenError();
  CHECK_OR_RETURN(!has_job_conf_) << Error::JobConfRepeatedSetError();
  has_job_conf_ = true;
  CHECK_EQ_OR_RETURN(job_->job_conf().job_name(), job_conf.job_name())
      << Error::JobNameNotEqualError() << "job name you set: " << job_conf.job_name()
      << " not equal to origin job name: " << job_->job_conf().job_name();
  job_->mutable_job_conf()->CopyFrom(job_conf);
  CHECK_ISNULL_OR_RETURN(Singleton<JobDesc>::Get());
  Singleton<JobDesc>::New(job_conf, job_id_);
  return Maybe<void>::Ok();
}

Maybe<void> JobBuildAndInferCtx::AddOpNameParallelConf2Placement(
    const std::string& op_name, const ParallelConf& parallel_conf) {
  ParallelDesc parallel_desc(parallel_conf);
  PlacementGroup* pg = nullptr;
  if (parallel_desc2placement_group_.find(parallel_desc) == parallel_desc2placement_group_.end()) {
    pg = job_->mutable_placement()->add_placement_group();
    parallel_desc2placement_group_.emplace(parallel_desc, pg);
    *(pg->mutable_parallel_conf()) = parallel_conf;
  } else {
    pg = parallel_desc2placement_group_.at(parallel_desc);
  }
  pg->mutable_op_set()->add_op_name(op_name);
  return Maybe<void>::Ok();
}

Maybe<void> JobBuildAndInferCtx::AddLbiParallelConf2BlobPlacement(
    const Operator* op, std::function<ParallelDesc*(const std::string&)> ParallelDesc4Obn) {
  for (const auto& obn : op->output_bns()) {
    const auto& parallel_desc = *ParallelDesc4Obn(obn);
    auto iter = parallel_desc2blob_placement_group_.find(parallel_desc);
    if (iter == parallel_desc2blob_placement_group_.end()) {
      auto* blob_pg = job_->mutable_placement()->add_blob_placement_group();
      *blob_pg->mutable_parallel_conf() = parallel_desc.parallel_conf();
      iter = parallel_desc2blob_placement_group_.emplace(parallel_desc, blob_pg).first;
    }
    const auto& lbi = op->BnInOp2Lbi(obn);
    *iter->second->add_lbi() = lbi;
  }
  return Maybe<void>::Ok();
}

Maybe<OperatorConf> JobBuildAndInferCtx::DecodeLbiHintAndReturnNewOpConf(
    const Operator& op, SbpSignature* sbp_sig_conf) const {
  auto op_conf_without_split_hint = std::make_shared<OperatorConf>(op.op_conf());
  for (const std::string& ibn : op.input_bns()) {
    std::string lbn_may_with_hint = GetInputLbnInOpCustomizedConf(op.op_conf(), ibn);
    SbpParallel sbp_parallel;
    bool has_sbp_hint = JUST(GetSbpParallelInLbnOrNothing(lbn_may_with_hint, &sbp_parallel));
    if (has_sbp_hint) {
      (*(sbp_sig_conf->mutable_bn_in_op2sbp_parallel()))[ibn] = sbp_parallel;
      const LogicalBlobId& lbi = op.BnInOp2Lbi(ibn);
      std::string lbn = GenLogicalBlobName(lbi);
      CHECK_EQ_OR_RETURN(lbn_may_with_hint, ReplaceInputLbnInOpCustomizedConf(
                                                op_conf_without_split_hint.get(), ibn, lbn));
    }
  }
  return op_conf_without_split_hint;
}

void JobBuildAndInferCtx::AddOpAndUpdateJobParallelViewConf(const OperatorConf& operator_conf,
                                                            const ParallelDesc& parallel_desc,
                                                            const NdSbpSignature& nd_sbp_signature,
                                                            bool is_local_parallel_view) const {
  auto* op_name2sbp_sig =
      job_->mutable_job_parallel_view_conf()->mutable_op_name2sbp_signature_conf();
  auto* op_name2nd_sbp_sig =
      job_->mutable_job_parallel_view_conf()->mutable_op_name2nd_sbp_signature_conf();
  if (nd_sbp_signature.bn_in_op2nd_sbp().size() > 0) {
    (*op_name2nd_sbp_sig)[operator_conf.name()] = nd_sbp_signature;
    if (parallel_desc.hierarchy()->NumAxes() == 1) {
      SbpSignature sbp_signature;
      NdSbpSignatureToSbpSignature(nd_sbp_signature, &sbp_signature);
      (*op_name2sbp_sig)[operator_conf.name()] = sbp_signature;
    }
  }
  auto* op_name2is_local_parallel_view =
      job_->mutable_job_parallel_view_conf()->mutable_op_name2is_local_parallel_view();
  if (is_local_parallel_view) { (*op_name2is_local_parallel_view)[operator_conf.name()] = true; }
  job_->mutable_net()->add_op()->CopyFrom(operator_conf);

  // set up the module config
  const auto& scope =
      Singleton<symbol::Storage<Scope>>::Get()->Get(operator_conf.scope_symbol_id());
  if (scope.scope_proto().has_module_name()) {
    const auto& module_name = scope.scope_proto().module_name();
    auto* module_name2module_conf = job_->mutable_module_name2module_conf();
    if (!(*module_name2module_conf)[module_name].has_name()) {
      (*module_name2module_conf)[module_name].set_name(scope.scope_proto().module_name());
    }

    *((*module_name2module_conf)[module_name].add_ops()) = operator_conf.name();
  }
}

Maybe<void> JobBuildAndInferCtx::InferLocalSignature(Operator* op, bool is_local_parallel_view_conf,
                                                     const ParallelDesc& parallel_desc) {
  HashMap<std::string, LocalSigInferHint> ibn2local_sig_infer_hint;
  for (const std::string& ibn : op->input_bns()) {
    const LogicalBlobId& lbi = op->BnInOp2Lbi(ibn);
    CHECK_OR_RETURN(lbi2logical_blob_desc_.find(lbi) != lbi2logical_blob_desc_.end())
        << Error::LogicalBlobNameNotExistError()
        << "infer blob desc not found, when infer op_name: \"" << op->op_name()
        << "\", consumed op_name: \"" << lbi.op_name() << "\", blob_name: \"" << lbi.blob_name();
    const ParallelDesc* pd = &lbi2parallel_desc_from_producer_view_.at(lbi);
    const auto* producer_op = op_name2op_.at(lbi.op_name()).get();
    const auto& producer_obn = *JUST(producer_op->obn4lbi(lbi));
    const auto& opt_local_parallel =
        *CHECK_JUST(producer_op->OptLocalParallel4BnInOp(producer_obn));
    ibn2local_sig_infer_hint.emplace(
        ibn, LocalSigInferHint(pd, opt_local_parallel.has_local_parallel()));
  }
  const auto& LocalSigInferHint4Ibn =
      [&](const std::string& ibn) -> Maybe<const LocalSigInferHint*> {
    const auto& iter = ibn2local_sig_infer_hint.find(ibn);
    CHECK_OR_RETURN(iter != ibn2local_sig_infer_hint.end()) << "input blob not found. ibn: " << ibn;
    return &iter->second;
  };
  JUST(
      op->InferLocalSignatureIf(LocalSigInferHint4Ibn, is_local_parallel_view_conf, parallel_desc));
  return Maybe<void>::Ok();
}

Maybe<void> JobBuildAndInferCtx::InferOpOutNdSbp(Operator* op,
                                                 const NdSbpSignature& nd_sbp_sig_conf,
                                                 const ParallelDesc& parallel_desc) {
  HashMap<std::string, NdSbpInferHint> ibn2nd_sbp_infer_hint;
  for (const std::string& ibn : op->input_bns()) {
    const LogicalBlobId& lbi = op->BnInOp2Lbi(ibn);
    auto logical_blob_desc_it = lbi2logical_blob_desc_.find(lbi);
    CHECK_OR_RETURN(logical_blob_desc_it != lbi2logical_blob_desc_.end())
        << Error::LogicalBlobNameNotExistError()
        << "infer blob desc not found, when infer op_name: \"" << op->op_name()
        << "\", consumed op_name: \"" << lbi.op_name() << "\", blob_name: \"" << lbi.blob_name();
    const BlobDesc* logical_blob_desc = logical_blob_desc_it->second.get();
    const ParallelDesc* pd = &lbi2parallel_desc_from_producer_view_.at(lbi);
    auto nd_sbp_it = lbi2nd_sbp_from_producer_view_.find(lbi);
    CHECK_OR_RETURN(nd_sbp_it != lbi2nd_sbp_from_producer_view_.end())
        << Error::LogicalBlobNameNotExistError() << "when infer op_name: " << op->op_name()
        << " consumed op_name: " << lbi.op_name() << " blob_name: " << lbi.blob_name()
        << " not infer parallel distribution";
    const NdSbp* nd_sbp = &nd_sbp_it->second;
    ibn2nd_sbp_infer_hint.emplace(ibn, NdSbpInferHint(pd, logical_blob_desc, nd_sbp));
  }

  const auto NdSbpInferHint4Ibn = [&](const std::string& bn) -> Maybe<const NdSbpInferHint*> {
    return &ibn2nd_sbp_infer_hint.at(bn);
  };

  JUST(op->InferNdSbpSignatureIf(nd_sbp_sig_conf, parallel_desc, NdSbpInferHint4Ibn));

  const auto& bn2nd_sbp = JUST(op->nd_sbp_signature())->bn_in_op2nd_sbp();
  for (const auto& obn : op->output_bns()) {
    const LogicalBlobId& lbi = op->BnInOp2Lbi(obn);
    CHECK_OR_RETURN(bn2nd_sbp.find(obn) != bn2nd_sbp.end())
        << Error::BlobSplitAxisInferError() << "op_name: " << lbi.op_name()
        << " blob_name: " << lbi.blob_name() << " not infer split axis";
    CHECK_OR_RETURN(lbi2nd_sbp_from_producer_view_.emplace(lbi, bn2nd_sbp.at(obn)).second)
        << Error::BlobSplitAxisInferError() << "op_name: " << lbi.op_name()
        << " blob_name: " << lbi.blob_name() << " infer split axis repeated";
    CHECK_OR_RETURN(lbi2parallel_desc_from_producer_view_.emplace(lbi, parallel_desc).second)
        << Error::BlobSplitAxisInferError() << "op_name: " << lbi.op_name()
        << " blob_name: " << lbi.blob_name() << " add parallel desc repeated";
  }
  return Maybe<void>::Ok();
}

Maybe<void> JobBuildAndInferCtx::GenOpProducedEmptyLogicalBlobDesc(Operator* op) {
  // check consumed blob
  for (const std::string& consumed_bn : op->input_bns()) {
    const LogicalBlobId& lbi = op->BnInOp2Lbi(consumed_bn);
    CHECK_OR_RETURN(lbi2logical_blob_desc_.find(lbi) != lbi2logical_blob_desc_.end())
        << Error::LogicalBlobNameNotExistError() << "op_name: " << op->op_name()
        << " consumed_op_name:" << lbi.op_name() << " blob_name: " << lbi.blob_name()
        << " not exist";
  }

  // create produced blob
  std::vector<std::string> produced_bns;
  produced_bns.reserve(op->output_bns().size() + op->tmp_bns().size());
  produced_bns.insert(produced_bns.end(), op->output_bns().begin(), op->output_bns().end());
  produced_bns.insert(produced_bns.end(), op->tmp_bns().begin(), op->tmp_bns().end());
  for (const std::string& produced_bn : produced_bns) {
    const LogicalBlobId& lbi = op->BnInOp2Lbi(produced_bn);
    CHECK_OR_RETURN(lbi2logical_blob_desc_.find(lbi) == lbi2logical_blob_desc_.end())
        << Error::LogicalBlobNameExistError()
        << "duplicate logical blob name found. op_name: " << lbi.op_name()
        << " blob_name: " << lbi.blob_name();
    lbi2logical_blob_desc_.emplace(lbi, std::make_unique<BlobDesc>(DataType::kInvalidDataType));
  }
  return Maybe<void>::Ok();
}

Maybe<void> JobBuildAndInferCtx::CheckOpBlobSplitability(Operator* op, int64_t parallel_num) {
  const auto& parallel_hierarchy = JUST(op->GetOpParallelDesc())->hierarchy();
  if (parallel_hierarchy->NumAxes() == 1) {
    HashSet<std::string> obns(op->output_bns().begin(), op->output_bns().end());
    auto GetParallelNum = [&](const std::string& bn_in_op) {
      if (obns.find(bn_in_op) == obns.end()) { return parallel_num; }
      return lbi2parallel_desc_from_producer_view_.at(op->BnInOp2Lbi(bn_in_op)).parallel_num();
    };
    for (const auto& pair : JUST(op->sbp_signature())->bn_in_op2sbp_parallel()) {
      if (!pair.second.has_split_parallel()) { continue; }
      if (JUST(op->OptLocalParallel4BnInOp(pair.first))->has_local_parallel()) { continue; }
      int64_t axis = pair.second.split_parallel().axis();
      const LogicalBlobId& lbi = op->BnInOp2Lbi(pair.first);
      int64_t blob_parallel_num = GetParallelNum(pair.first);
      const BlobDesc& logical_blob_desc = *(lbi2logical_blob_desc_.at(lbi).get());
      int64_t num_axes = logical_blob_desc.shape().NumAxes();
      if (axis < 0) { axis += num_axes; }
      CHECK_GE_OR_RETURN(axis, 0);
      CHECK_LE_OR_RETURN(axis, num_axes)
          << "op: " << op->op_name() << ", blob: " << pair.first << ", axis: " << axis
          << ", shape: " << logical_blob_desc.shape();
      if (logical_blob_desc.shape().NumAxes() > 0) {
        CHECK_GE_OR_RETURN(logical_blob_desc.shape().At(axis), blob_parallel_num)
            << "op_name: " << lbi.op_name() << " blob_name: " << lbi.blob_name()
            << " shape: " << logical_blob_desc.shape()
            << " cannot be splitted by parallel_num: " << blob_parallel_num << " at axis " << axis;
      }
    }
  } else {
    for (const auto& pair : JUST(op->nd_sbp_signature())->bn_in_op2nd_sbp()) {
      if (JUST(op->OptLocalParallel4BnInOp(pair.first))->has_local_parallel()) { continue; }
      const LogicalBlobId& lbi = op->BnInOp2Lbi(pair.first);
      const BlobDesc& logical_blob_desc = *(lbi2logical_blob_desc_.at(lbi).get());
      Shape current_shape = logical_blob_desc.shape();
      for (int64_t i = 0; i < pair.second.sbp_parallel_size(); ++i) {
        const SbpParallel& sbp_parallel = pair.second.sbp_parallel(i);
        if (sbp_parallel.has_split_parallel()) {
          const int64_t axis = sbp_parallel.split_parallel().axis();
          CHECK_GT_OR_RETURN(current_shape.At(axis), 0);
          // Support unbalanced splitting
          CHECK_GE_OR_RETURN(current_shape.At(axis), parallel_hierarchy->At(i))
              << "op_name: " << lbi.op_name() << " blob_name: " << lbi.blob_name()
              << " shape: " << logical_blob_desc.shape()
              << " cannot be splitted by nd sbp: " << NdSbpToString(pair.second) << " at axis "
              << axis << " with parallel_hierarchy: " << *parallel_hierarchy;
          // Split and take the minimum one
          current_shape.Set(axis, current_shape.At(axis) / parallel_hierarchy->At(i));
        }
      }
    }
  }

  return Maybe<void>::Ok();
}

Maybe<ParallelConf> JobBuildAndInferCtx::InferOpParallelConf(
    const Operator& op, const ParallelConf& origin_parallel_conf,
    const HashMap<std::string, bool>& ibn2disable_boxing) const {
  const ParallelDesc* parallel_desc = nullptr;
  for (const auto& ibn : op.input_bns()) {
    if (ibn2disable_boxing.at(ibn) == false) { continue; }
    const auto& lbi = op.BnInOp2Lbi(ibn);
    const auto& ibn_parallel_desc = lbi2parallel_desc_from_producer_view_.at(lbi);
    if (parallel_desc == nullptr) {
      parallel_desc = &ibn_parallel_desc;
    } else {
      CHECK_EQ_OR_RETURN(parallel_desc->parallel_num(), ibn_parallel_desc.parallel_num());
    }
  }
  if (parallel_desc == nullptr) { return std::make_shared<ParallelConf>(origin_parallel_conf); }
  return std::make_shared<ParallelConf>(parallel_desc->parallel_conf());
}

void JobBuildAndInferCtx::InitIbn2DisableBoxing(const Operator& op,
                                                HashMap<std::string, bool>* ibn2disable_boxing) {
  for (const auto& ibn : op.input_bns()) {
    (*ibn2disable_boxing)[ibn] = lbi2disable_boxing_[op.BnInOp2Lbi(ibn)];
  }
}

Maybe<NdSbpSignature> JobBuildAndInferCtx::InitConstraitNdSbpSignature(
    const Operator& op, const HashMap<std::string, bool>& ibn2disable_boxing) const {
  auto nd_sbp_sig = std::make_shared<NdSbpSignature>();
  for (const auto& it : ibn2disable_boxing) {
    if (it.second) {
      const auto& ibn = it.first;
      const LogicalBlobId& lbi = op.BnInOp2Lbi(ibn);
      const auto& nd_sbp_iter = lbi2nd_sbp_from_producer_view_.find(lbi);
      if (nd_sbp_iter == lbi2nd_sbp_from_producer_view_.end()) {
        return Error::RuntimeError()
               << "The nd_sbp of input " << ibn << " (tensor name is " << GenLogicalBlobName(lbi)
               << ") is not found for operation " << op.op_name()
               << ". It maybe caused by an invalid inplace operation.";
      }
      (*(nd_sbp_sig->mutable_bn_in_op2nd_sbp()))[ibn] = lbi2nd_sbp_from_producer_view_.at(lbi);
    }
  }
  return nd_sbp_sig;
}

bool JobBuildAndInferCtx::HasAnyLocalBlobInput(const Operator& op) const {
  for (const auto& ibn : op.input_bns()) {
    const auto& lbi = op.BnInOp2Lbi(ibn);
    if (local_lbi2sub_lbis_.find(lbi) != local_lbi2sub_lbis_.end()) { return true; }
  }
  return false;
}

Maybe<const SbpParallel*> JobBuildAndInferCtx::SbpParallel4Lbi(const LogicalBlobId& lbi) const {
  const auto& iter = lbi2nd_sbp_from_producer_view_.find(lbi);
  CHECK_OR_RETURN(iter != lbi2nd_sbp_from_producer_view_.end())
      << "lbn: " << GenLogicalBlobName(lbi) << " undefined";
  CHECK_EQ_OR_RETURN(iter->second.sbp_parallel_size(), 1);
  return &(iter->second.sbp_parallel(0));
}

Maybe<const ParallelDesc*> JobBuildAndInferCtx::ParallelDesc4Lbi(const LogicalBlobId& lbi) const {
  const auto& iter = lbi2parallel_desc_from_producer_view_.find(lbi);
  CHECK_OR_RETURN(iter != lbi2parallel_desc_from_producer_view_.end())
      << "lbn: " << GenLogicalBlobName(lbi) << " undefined";
  return &iter->second;
}

Maybe<bool> JobBuildAndInferCtx::AllInputsBroadcastParallel(const Operator& op) const {
  for (const auto& ibn : op.input_bns()) {
    const LogicalBlobId& lbi = op.BnInOp2Lbi(ibn);
    const auto& iter = local_lbi2sbp_parallel_.find(lbi);
    if (iter != local_lbi2sbp_parallel_.end()) {
      if (!iter->second.has_broadcast_parallel()) { return false; }
    } else {
      if (!JUST(SbpParallel4Lbi(lbi))->has_broadcast_parallel()) { return false; }
    }
  }
  return true;
}

bool JobBuildAndInferCtx::IsVariableLbi(const LogicalBlobId& lbi) const {
  return op_name2op_.at(lbi.op_name())->op_conf().has_variable_conf();
}

Maybe<void> JobBuildAndInferCtx::CheckAllInputsConvertableToLocalBlob(const Operator& op) const {
  for (const auto& ibn : op.input_bns()) {
    const auto& lbi = op.BnInOp2Lbi(ibn);
    if (local_lbi2sub_lbis_.find(lbi) != local_lbi2sub_lbis_.end()) { continue; }
    const auto& sbp = *JUST(SbpParallel4Lbi(lbi));
    if (sbp.has_broadcast_parallel()) { continue; }
    if (sbp.has_split_parallel() && sbp.split_parallel().axis() == 0) { continue; }
    const std::string& lbn = GenLogicalBlobName(lbi);
    return Error::CheckFailedError() << "input lbn: " << lbn << " is not convertable to local blob";
  }
  return Maybe<void>::Ok();
}

Maybe<void> LazyJobBuildAndInferCtx::CheckAllInputsWithSameParallelNum(const Operator& op,
                                                                       int32_t parallel_num) const {
  for (const auto& ibn : op.input_bns()) {
    const auto& lbi = op.BnInOp2Lbi(ibn);
    const auto& iter = local_lbi2sub_lbis().find(lbi);
    int32_t ibn_parallel_num = 0;
    if (iter != local_lbi2sub_lbis().end()) {
      ibn_parallel_num = iter->second.size();
    } else {
      ibn_parallel_num = JUST(ParallelDesc4Lbi(lbi))->parallel_num();
    }
    CHECK_EQ_OR_RETURN(ibn_parallel_num, parallel_num)
        << "the parallel_num of input lbn: " << GenLogicalBlobName(lbi)
        << " is not equals to op' parallel_num";
  }
  return Maybe<void>::Ok();
}

Maybe<OpAttribute> JobBuildAndInferCtx::AddAndInferLocalOp(const OperatorConf& op_conf) {
  CHECK_OR_RETURN(op_conf.has_scope_symbol_id());
  const auto& scope = Singleton<symbol::Storage<Scope>>::Get()->Get(op_conf.scope_symbol_id());
  const auto* job_desc = JUST(scope.job_desc());
  const auto& parallel_desc = *JUST(scope.GetParallelDesc(op_conf));
  auto op = JUST(ConstructOp(op_conf, parallel_desc.device_type()));
  JUST(CheckAllInputsConvertableToLocalBlob(*op));
  int32_t parallel_num = parallel_desc.parallel_num();
  JUST(CheckAllInputsWithSameParallelNum(*op, parallel_num));
  auto GetSubOpName = [&](int index) { return GetLocalOpName(op_conf.name(), index); };
  OperatorConf sub_op_conf(op_conf);
  int64_t sub_op_list_size = SizeOfSubGlobalOpList(parallel_num);
  auto last_op_attribute = std::make_shared<OpAttribute>();
  FOR_RANGE(int32_t, i, 0, sub_op_list_size) {
    ResetOpConfName(&sub_op_conf, GetSubOpName(i));
    for (const auto& ibn : op->input_bns()) {
      const auto& lbi = *JUST(GetSubLbi(op_conf.scope_symbol_id(), op->BnInOp2Lbi(ibn), i));
      ReplaceInputLbnInOpCustomizedConf(&sub_op_conf, ibn, GenLogicalBlobName(lbi));
    }
    const ParallelConf& parallel_conf = GetLocalOpParallelConf(parallel_desc, i);
    bool is_local_parallel_view = GetIsLocalParallelView();
    last_op_attribute =
        JUST(AddAndInferOp(sub_op_conf, parallel_conf, job_desc, is_local_parallel_view));
  }
  bool is_broadcast = JUST(AllInputsBroadcastParallel(*op));
  for (const auto& obn : op->output_bns()) {
    const auto& lbi = op->BnInOp2Lbi(obn);
    auto* sub_lbis = &local_lbi2sub_lbis_[lbi];
    sub_lbis->resize(sub_op_list_size, op->BnInOp2Lbi(obn));
    FOR_RANGE(int32_t, i, 0, sub_op_list_size) { sub_lbis->at(i).set_op_name(GetSubOpName(i)); }
    CHECK(local_lbi2parallel_desc_.emplace(lbi, parallel_desc).second);
    auto* sbp_parallel = &local_lbi2sbp_parallel_[lbi];
    if (is_broadcast) {
      sbp_parallel->mutable_broadcast_parallel();
    } else {
      sbp_parallel->mutable_split_parallel()->set_axis(0);
    }
  }
  return last_op_attribute;
}

Maybe<const LogicalBlobId*> JobBuildAndInferCtx::GetSubLbi(int64_t scope_symbol_id,
                                                           const LogicalBlobId& lbi,
                                                           int32_t index) {
  auto lbi_vec_iter = local_lbi2sub_lbis_.find(lbi);
  if (lbi_vec_iter == local_lbi2sub_lbis_.end()) {
    const auto& new_lbi = JUST(FindOrCreateLocalLbiFromCompatibleGlobalBlob(scope_symbol_id, lbi));
    lbi_vec_iter = local_lbi2sub_lbis_.find(*new_lbi);
    CHECK(lbi_vec_iter != local_lbi2sub_lbis_.end());
  }
  return &lbi_vec_iter->second.at(index);
}

Maybe<OpAttribute> JobBuildAndInferCtx::AddAndInferGlobalOp(const OperatorConf& op_conf) {
  CHECK_OR_RETURN(op_conf.has_scope_symbol_id());
  const auto& scope = Singleton<symbol::Storage<Scope>>::Get()->Get(op_conf.scope_symbol_id());
  const auto& parallel_desc = *JUST(scope.GetParallelDesc(op_conf));
  const auto* job_desc = JUST(scope.job_desc());
  return AddAndInferOp(op_conf, parallel_desc.parallel_conf(), job_desc, false);
}

// TODO(): add handle error of same interface op blob between jobs
Maybe<OpAttribute> JobBuildAndInferCtx::AddAndInferOp(const OperatorConf& op_conf,
                                                      const ParallelConf& origin_parallel_conf,
                                                      const JobDesc* job_desc,
                                                      bool is_local_parallel_view) {
  CHECK_OR_RETURN(has_job_conf_) << Error::JobConfNotSetError();
  if (!is_job_conf_frozen_) { is_job_conf_frozen_ = true; }
  const std::string& op_name = op_conf.name();
  CHECK_OR_RETURN(op_name2op_.find(op_name) == op_name2op_.end())
      << Error::OpNameExistError() << "op_name: " << op_name
      << " already exist in job: " << job_->job_conf().job_name();
  CHECK_NE_OR_RETURN(op_conf.device_tag(), "invalid_device")
      << Error::OpConfDeviceTagNoSetError() << "op_name: " << op_name << " not set device tag";

  op_name2op_.emplace(op_name, JUST(ConstructOp(op_conf)));
  Operator* op = op_name2op_.at(op_name).get();

  SbpSignature sbp_sig_conf;
  HashMap<std::string, bool> ibn2disable_boxing;
  InitIbn2DisableBoxing(*op, &ibn2disable_boxing);
  auto new_op_conf = JUST(DecodeLbiHintAndReturnNewOpConf(*op, &sbp_sig_conf));
  auto parallel_conf = JUST(InferOpParallelConf(*op, origin_parallel_conf, ibn2disable_boxing));
  ParallelDesc parallel_desc(*parallel_conf);
  JUST(op->FillOpParallelDesc(parallel_desc));
  JUST(AddOpNameParallelConf2Placement(op_name, *parallel_conf));

  auto GetBlobDesc4BnInOp = [&](const std::string& bn) -> BlobDesc* {
    const LogicalBlobId& lbi = op->BnInOp2Lbi(bn);
    if (lbi2logical_blob_desc_.find(lbi) != lbi2logical_blob_desc_.end()) {
      return lbi2logical_blob_desc_.at(lbi).get();
    }
    return nullptr;
  };
  JUST(op->FillLogicalInBlobDesc(GetBlobDesc4BnInOp));
  JUST(op->InferParallelSignatureIf());

  // infer local signature
  JUST(InferLocalSignature(op, is_local_parallel_view, parallel_desc));

  // infer nd_sbp signature
  NdSbpSignature nd_sbp_sig_conf;
  // Only infer nd_sbp signature if auto parallel is not enable,
  // since the semi-auto parallellism rule might have inconsistency with the auto-parallel strategy.
  if (!job_desc->enable_auto_parallel()) {
    nd_sbp_sig_conf = *JUST(InitConstraitNdSbpSignature(*op, ibn2disable_boxing));
  }
  // Override constrait nd_sbp if sbp hint is given
  if (!sbp_sig_conf.bn_in_op2sbp_parallel().empty()) {
    SbpSignatureToNdSbpSignature(sbp_sig_conf, &nd_sbp_sig_conf);
  }
  AddOpAndUpdateJobParallelViewConf(*new_op_conf, parallel_desc, nd_sbp_sig_conf,
                                    is_local_parallel_view);
  JUST(InferOpOutNdSbp(op, nd_sbp_sig_conf, parallel_desc));

  // infer logical blob desc
  JUST(GenOpProducedEmptyLogicalBlobDesc(op));
  JUST(op->InferLogicalOutBlobDescsIf());
  for (const auto& bn : op->output_bns()) {
    *lbi2logical_blob_desc_.at(op->BnInOp2Lbi(bn)) = *JUST(op->GetLogicalBlobDesc4Obn(bn));
  }
  // Infer ParallelDesc for output blobs.
  auto ParallelDesc4Obn = [&](const std::string& obn) -> ParallelDesc* {
    const auto& lbi = op->BnInOp2Lbi(obn);
    auto iter = lbi2parallel_desc_from_producer_view_.find(lbi);
    if (iter == lbi2parallel_desc_from_producer_view_.end()) {
      iter = lbi2parallel_desc_from_producer_view_.emplace(lbi, parallel_desc).first;
    }
    return &iter->second;
  };
  for (const auto& bn : op->output_bns()) {
    lbi2parallel_desc_from_producer_view_.emplace(op->BnInOp2Lbi(bn),
                                                  *JUST(op->GetParallelDesc4BnInOp(bn)));
  }
  JUST(AddLbiParallelConf2BlobPlacement(op, ParallelDesc4Obn));
  // Check splitability
  JUST(CheckOpBlobSplitability(op, parallel_desc.parallel_num()));

  return op->GetOpAttributeWithoutOpNameAndLbn();
}

bool JobBuildAndInferCtx::HasJobConf() const { return has_job_conf_; }

Maybe<void> JobBuildAndInferCtx::SetTrainConf(const TrainConf& train_conf) {
  *job_->mutable_job_conf()->mutable_train_conf() = train_conf;
  return Maybe<void>::Ok();
}

Maybe<void> JobBuildAndInferCtx::AddLossLogicalBlobName(const std::string& lbn) {
  if (IsLocalBlob(lbn)) { return AddLossLocalBlobName(lbn); }
  return AddLossGlobalBlobName(lbn);
}

Maybe<void> JobBuildAndInferCtx::AddLossGlobalBlobName(const std::string& lbn) {
  JUST(CheckLbnValidAndExist(lbn));
  CHECK_OR_RETURN(job_->job_conf().has_train_conf())
      << Error::UnknownJobBuildAndInferError()
      << "job has no TrainConf when adding loss logical blob name";
  job_->mutable_job_conf()->mutable_train_conf()->add_loss_lbn(lbn);
  return Maybe<void>::Ok();
}

Maybe<void> JobBuildAndInferCtx::MarkVariableGradientBlobNames(
    const HashMap<std::string, std::string>& variable_grad_lbns) {
  CHECK_OR_RETURN(job_->job_conf().has_train_conf())
      << Error::UnknownJobBuildAndInferError()
      << "job has no TrainConf when add variable gradient logical blob name";
  auto* train_conf = job_->mutable_job_conf()->mutable_train_conf();
  for (int i = 0; i < train_conf->optimizer_conf_size(); ++i) {
    auto* optimizer_conf = train_conf->mutable_optimizer_conf(i);
    for (const auto& variable_op_name : optimizer_conf->variable_op_names()) {
      const auto& it = variable_grad_lbns.find(variable_op_name + "/out");
      if (it != variable_grad_lbns.end()) {
        optimizer_conf->add_variable_grad_lbns(it->second);
      } else {
        // add an empty gradient lbn for variable that has no gradient
        optimizer_conf->add_variable_grad_lbns("");
      }
    }
  }
  return Maybe<void>::Ok();
}

Maybe<void> JobBuildAndInferCtx::MarkOutputGradientBlobNames(
    const HashMap<std::string, std::string>& output_gradient_lbns) {
  CHECK_OR_RETURN(job_->job_conf().has_train_conf())
      << Error::UnknownJobBuildAndInferError()
      << "job has no TrainConf when add variable gradient logical blob name";
  auto* train_conf = job_->mutable_job_conf()->mutable_train_conf();
  for (const auto& loss_lbn : train_conf->loss_lbn()) {
    const auto& it = output_gradient_lbns.find(loss_lbn);
    CHECK_OR_RETURN(it != output_gradient_lbns.end())
        << Error::UnknownJobBuildAndInferError() << "gradient is missing for loss " << loss_lbn;
    train_conf->add_loss_grad_lbn(it->second);
  }
  return Maybe<void>::Ok();
}

Maybe<Shape> JobBuildAndInferCtx::GetStaticShape(const std::string& lbn) const {
  JUST(CheckLbnValidAndExist(lbn));
  return lbi2logical_blob_desc_.at(GenLogicalBlobId(lbn))->shape();
}

Maybe<DataType> JobBuildAndInferCtx::GetDataType(const std::string& lbn) const {
  JUST(CheckLbnValidAndExist(lbn));
  return lbi2logical_blob_desc_.at(GenLogicalBlobId(lbn))->data_type();
}

Maybe<bool> JobBuildAndInferCtx::IsDynamic(const std::string& lbn) const {
  JUST(CheckLbnValidAndExist(lbn));
  return lbi2logical_blob_desc_.at(GenLogicalBlobId(lbn))->is_dynamic();
}

Maybe<bool> JobBuildAndInferCtx::IsDisableBoxing(const std::string& lbn) const {
  JUST(CheckLbnValidAndExist(lbn));
  LogicalBlobId lbi(GenLogicalBlobId(lbn));
  const auto& iter = lbi2disable_boxing_.find(lbi);
  CHECK_OR_RETURN(iter != lbi2disable_boxing_.end());
  return iter->second;
}

Maybe<void> JobBuildAndInferCtx::DisableBoxing(const std::string& lbn) {
  JUST(CheckLbnValidAndExist(lbn));
  LogicalBlobId lbi(GenLogicalBlobId(lbn));
  lbi2disable_boxing_[lbi] = true;
  return Maybe<void>::Ok();
}

Maybe<Operator*> JobBuildAndInferCtx::Op4OpName(const std::string& op_name) const {
  const auto& op_iter = op_name2op_.find(op_name);
  CHECK_OR_RETURN(op_iter != op_name2op_.end());
  auto* op = op_iter->second.get();
  CHECK_NOTNULL_OR_RETURN(op);
  return op;
}

Maybe<OptInt64> JobBuildAndInferCtx::GetSplitAxisFromProducerView(const std::string& lbn) const {
  JUST(CheckLbnValidAndExist(lbn));
  OptInt64 ret;
  const auto& nd_sbp = lbi2nd_sbp_from_producer_view_.at(GenLogicalBlobId(lbn));
  CHECK_EQ_OR_RETURN(nd_sbp.sbp_parallel_size(), 1);
  const auto& sbp = nd_sbp.sbp_parallel(0);
  if (sbp.has_split_parallel()) { ret.set_value(sbp.split_parallel().axis()); }
  return ret;
}

Maybe<const ParallelDesc*> JobBuildAndInferCtx::GetParallelDescFromProducerView(
    const std::string& lbn) const {
  JUST(CheckLbnValidAndExist(lbn));
  return &(lbi2parallel_desc_from_producer_view_.at(GenLogicalBlobId(lbn)));
}

Maybe<void> JobBuildAndInferCtx::AddLossLocalBlobName(const std::string& lbn) {
  const auto& local_lbi = JUST(GetLocalLbi(lbn));
  CHECK_OR_RETURN(job_->job_conf().has_train_conf())
      << Error::UnknownJobBuildAndInferError()
      << "job has no TrainConf when adding loss logical blob name";
  for (const auto& lbi : local_lbi2sub_lbis_[*local_lbi]) {
    job_->mutable_job_conf()->mutable_train_conf()->add_loss_lbn(GenLogicalBlobName(lbi));
  }
  return Maybe<void>::Ok();
}

Maybe<LogicalBlobId> JobBuildAndInferCtx::GetLocalLbi(const std::string& lbn_with_hint) const {
  const LogicalBlobId& lbi = GenLogicalBlobId(lbn_with_hint);
  if (local_lbi2sub_lbis_.find(lbi) != local_lbi2sub_lbis_.end()) { return lbi; }
  return Error::CheckFailedError() << lbn_with_hint << " is not a local blob name";
}

Maybe<int> JobBuildAndInferCtx::LocalBlobGetNumSubLbi(const std::string& lbn_with_hint) const {
  const auto& local_lbi = JUST(GetLocalLbi(lbn_with_hint));
  return local_lbi2sub_lbis_.at(*local_lbi).size();  // NOLINT
}

Maybe<const LogicalBlobId*> JobBuildAndInferCtx::LocalBlobGetSubLbi(
    const std::string& lbn_with_hint, int index) const {
  const auto& local_lbi = JUST(GetLocalLbi(lbn_with_hint));
  const auto& vec = local_lbi2sub_lbis_.at(*local_lbi);  // NOLINT
  CHECK_GE_OR_RETURN(index, 0);
  CHECK_LT_OR_RETURN(index, vec.size());
  return &vec.at(index);
}

bool JobBuildAndInferCtx::IsLocalBlob(const std::string& lbn) const {
  bool is_local_blob = TRY(GetLocalLbi(lbn)).IsOk();
  if (is_local_blob) { return is_local_blob; }
  const LogicalBlobId& lbi = GenLogicalBlobId(lbn);
  CHECK(lbi2logical_blob_desc_.find(lbi) != lbi2logical_blob_desc_.end()) << "lbn: " << lbn;
  return false;
}

Maybe<Shape> JobBuildAndInferCtx::LocalBlobGetStaticShape(const std::string& lbn_with_hint) const {
  const auto& lbi = *JUST(LocalBlobGetSubLbi(lbn_with_hint, 0));
  return lbi2logical_blob_desc_.at(lbi)->shape();
}

Maybe<DataType> JobBuildAndInferCtx::LocalBlobGetDataType(const std::string& lbn_with_hint) const {
  const auto& lbi = *JUST(LocalBlobGetSubLbi(lbn_with_hint, 0));
  return lbi2logical_blob_desc_.at(lbi)->data_type();
}

Maybe<bool> JobBuildAndInferCtx::LocalBlobIsDynamic(const std::string& lbn_with_hint) const {
  const auto& lbi = *JUST(LocalBlobGetSubLbi(lbn_with_hint, 0));
  return lbi2logical_blob_desc_.at(lbi)->is_dynamic();
}

Maybe<OptInt64> JobBuildAndInferCtx::LocalBlobGetSplitAxisFromProducerView(
    const std::string& lbn_with_hint) const {
  const auto& lbi = *JUST(LocalBlobGetSubLbi(lbn_with_hint, 0));
  OptInt64 ret;
  const auto& nd_sbp = lbi2nd_sbp_from_producer_view_.at(lbi);
  CHECK_EQ_OR_RETURN(nd_sbp.sbp_parallel_size(), 1);
  const auto& sbp = nd_sbp.sbp_parallel(0);
  if (sbp.has_split_parallel()) { ret.set_value(sbp.split_parallel().axis()); }
  return ret;
}

Maybe<const ParallelDesc*> JobBuildAndInferCtx::LocalBlobGetParallelDescFromProducerView(
    const std::string& lbn_with_hint) const {
  const auto& lbi = JUST(GetLocalLbi(lbn_with_hint));
  return &(local_lbi2parallel_desc_.at(*lbi));  // NOLINT
}

Maybe<void> JobBuildAndInferCtx::CheckJob() const {
  JUST(CheckPlacement());
  JUST(CheckJobConf());
  JUST(CheckOpScope());
  return Maybe<void>::Ok();
}

Maybe<void> JobBuildAndInferCtx::CheckPlacement() const {
  HashSet<std::string> op_names_in_net;
  HashSet<std::string> op_names_in_placement;
  for (const OperatorConf& op_conf : job_->net().op()) {
    CHECK_OR_RETURN(op_names_in_net.insert(op_conf.name()).second)
        << Error::OpNameExistError() << "op_name: " << op_conf.name()
        << " already exist in job: " << job_->job_conf().job_name() << " net";
  }
  for (const PlacementGroup& placement_group : job_->placement().placement_group()) {
    for (const std::string& op_name : placement_group.op_set().op_name()) {
      CHECK_OR_RETURN(op_names_in_placement.insert(op_name).second)
          << Error::OpNameExistError() << "op_name: " << op_name
          << " already exist in job: " << job_->job_conf().job_name() << " placement";
    }
  }
  CHECK_EQ_OR_RETURN(op_names_in_net.size(), op_names_in_placement.size())
      << Error::PlacementError() << "job: " << job_->job_conf().job_name()
      << " op number not equal between net and placement";
  for (const std::string& op_name : op_names_in_net) {
    CHECK_OR_RETURN(op_names_in_placement.find(op_name) != op_names_in_placement.end())
        << Error::PlacementError() << "job: " << job_->job_conf().job_name()
        << " op_name: " << op_name << " defined in net cannot find its placement";
  }
  return Maybe<void>::Ok();
}

Maybe<void> JobBuildAndInferCtx::CheckJobConf() const {
  if (job_->job_conf().job_type_case() == JobConfigProto::JOB_TYPE_NOT_SET) {
    return Error::JobTypeNotSetError() << "job_type not set, please set predict_conf or train_conf";
  }
  return Maybe<void>::Ok();
}

Maybe<void> JobBuildAndInferCtx::CheckOpScope() const {
  for (const OperatorConf& op_conf : job_->net().op()) {
    if (!op_conf.has_scope_symbol_id()) {
      // NOTE(chengcheng): LOG(WARNING) instead of CHECK_OR_RETURN() for transition
      LOG(WARNING) << " ERROR! op_name: " << op_conf.name()
                   << " has NOT set scope(scope_symbol_id) in job: " << job_->job_conf().job_name()
                   << " net. \n op_conf = " << op_conf.DebugString();
    }
  }
  return Maybe<void>::Ok();
}

Maybe<void> JobBuildAndInferCtx::CheckLbnValidAndExist(const std::string& lbn) const {
  CHECK_OR_RETURN(lbn.find('/') != std::string::npos)
      << Error::LogicalBlobNameInvalidError() << "lbn:" << lbn;
  LogicalBlobId lbi = GenLogicalBlobId(lbn);

#define CHECK_HAS_LBI_KEY(info_src)                     \
  CHECK_OR_RETURN(info_src.find(lbi) != info_src.end()) \
      << Error::LogicalBlobNameNotExistError() << "lbn:" << lbn;

  CHECK_HAS_LBI_KEY(lbi2logical_blob_desc_);
  CHECK_HAS_LBI_KEY(lbi2nd_sbp_from_producer_view_);
  CHECK_HAS_LBI_KEY(lbi2parallel_desc_from_producer_view_);
#undef CHECK_HAS_LBI_KEY

  return Maybe<void>::Ok();
}

const Job& JobBuildAndInferCtx::job() const { return *job_; }

std::string LazyJobBuildAndInferCtx::GetLocalOpName(const std::string& op_name,
                                                    int64_t parallel_id) const {
  return op_name + "_" + std::to_string(parallel_id);
}

ParallelConf LazyJobBuildAndInferCtx::GetLocalOpParallelConf(const ParallelDesc& parallel_desc,
                                                             int64_t parallel_id) const {
  return parallel_desc.GetParallelIdOnlyParallelConf(parallel_id);
}

Maybe<LogicalBlobId> LazyJobBuildAndInferCtx::FindOrCreateLocalLbiFromCompatibleGlobalBlob(
    int64_t scope_symbol_id, const LogicalBlobId& lbi) {
  const std::string& lbn = GenLogicalBlobName(lbi);
  const auto& sbn_it = mut_global_lbi2local_lbi()->find(lbi);
  if (sbn_it != mut_global_lbi2local_lbi()->end()) { return sbn_it->second; }
  const SbpParallel& sbp = *JUST(SbpParallel4Lbi(lbi));
  const ParallelDesc& parallel_desc = *JUST(ParallelDesc4Lbi(lbi));
  LogicalBlobId local_lbi;
  local_lbi.set_op_name(kAutoLocalBlobNamePrefix + NewUniqueId());
  local_lbi.set_blob_name("out");
  (*mut_global_lbi2local_lbi())[lbi] = local_lbi;
  auto* lbi_vec = &(*mut_local_lbi2sub_lbis())[local_lbi];
  lbi_vec->reserve(parallel_desc.parallel_num());
  auto PushBackSubLbi = [&](const std::string& op_name, const std::string& blob_name) {
    LogicalBlobId sub_lbi;
    sub_lbi.set_op_name(op_name);
    sub_lbi.set_blob_name(blob_name);
    lbi_vec->emplace_back(sub_lbi);
  };
  OperatorConf op_conf;
  op_conf.set_scope_symbol_id(scope_symbol_id);
  op_conf.set_device_tag(*JUST(DeviceTag4DeviceType(parallel_desc.device_type())));
  if (sbp.has_broadcast_parallel()) {
    op_conf.set_name(kAutoLocalBlobNamePrefix + "-DistributeClone-" + NewUniqueId());
    auto* distribute_clone = op_conf.mutable_distribute_clone_conf();
    distribute_clone->set_in(lbn);
    FOR_RANGE(int32_t, i, 0, parallel_desc.parallel_num()) {
      const std::string& blob_name = "out_" + std::to_string(i);
      distribute_clone->add_out(blob_name);
      distribute_clone->set_is_variable_ref(IsVariableLbi(lbi));
      PushBackSubLbi(op_conf.name(), blob_name);
    }
  } else if (sbp.has_split_parallel()) {
    CHECK_EQ_OR_RETURN(sbp.split_parallel().axis(), 0)
        << "only `S(0)' global blob is compatible to local blob";
    op_conf.set_name(kAutoLocalBlobNamePrefix + "-DistributeSplit-" + NewUniqueId());
    auto* distribute_split = op_conf.mutable_distribute_split_conf();
    distribute_split->set_in(lbn);
    distribute_split->set_axis(0);
    distribute_split->set_is_variable_ref(IsVariableLbi(lbi));
    FOR_RANGE(int32_t, i, 0, parallel_desc.parallel_num()) {
      const std::string& blob_name = "out_" + std::to_string(i);
      distribute_split->add_out(blob_name);
      PushBackSubLbi(op_conf.name(), blob_name);
    }
  } else {
    OF_UNIMPLEMENTED() << "`P' global blob is not compatible to local blob";
  }
  {
    const auto& producer_op_conf = JUST(Op4OpName(lbi.op_name()))->op_conf();
    CHECK_OR_RETURN(producer_op_conf.has_scope_symbol_id());
    const auto& scope = Singleton<symbol::Storage<Scope>>::Get()->Get(scope_symbol_id);
    const auto* job_desc = JUST(scope.job_desc());
    JUST(AddAndInferOp(op_conf, parallel_desc.parallel_conf(), job_desc, false));
  }
  return local_lbi;
}

Maybe<void> LazyJobBuildAndInferCtx::Complete() {
  CHECK_GT_OR_RETURN(job().net().op_size(), 0)
      << " Sorry, nn.Graph need at least 1 op in net, but get 0 now.";
  auto compile_tc = std::make_unique<CostCounter<std::chrono::seconds>>(true, true);
  CHECK_NOTNULL(Singleton<JobDesc>::Get());
  // A global variable to get graph configurations.
  auto current_graph_config = std::make_unique<GlobalJobDescScope>(mut_job()->job_conf(), job_id());
  JobPassCtx job_pass_ctx(GlobalJobDesc());
  const auto job_name = job().job_conf().job_name();
  auto LogJob = [&](const std::string& name_suffix) -> void {
    std::string full_log_name =
        job_name + "-job_id_" + std::to_string(job_id()) + "-" + name_suffix;
    TeePersistentLogStream::Create(full_log_name)->Write(job());
    Singleton<OpGraph>::New(job());
    Singleton<OpGraph>::Get()->ToDotWithFilePath(full_log_name + ".dot");
    Singleton<OpGraph>::Delete();
  };
  std::string debug_pass_name = GetStringFromEnv("ONEFLOW_DEBUG_PASS", "");
  auto NeedLogJob = [&](const std::string& pass_name) -> bool {
    if ("ALL" == debug_pass_name) {
      return true;
    } else if (pass_name == debug_pass_name) {
      return true;
    } else {
      return false;
    }
  };
  int32_t pass_cnt = 0;
  const int64_t prev_v = FLAGS_v;
  auto DoPass = [&](const std::string& pass_name, int32_t cnt = 0) -> Maybe<void> {
    auto pass_tc = std::make_unique<CostCounter<std::chrono::milliseconds>>(true, true);
    VLOG(1) << job_name << " start compiling with pass"
            << " pass_cnt_" + std::to_string(pass_cnt) + "-" + pass_name
            << (cnt > 0 ? std::to_string(cnt) : "");
    if (unlikely(NeedLogJob(pass_name))) {
      std::string cnt_str = cnt > 0 ? std::to_string(cnt) : "";
      LogJob("pass_cnt_" + std::to_string(pass_cnt) + "-" + pass_name + cnt_str + "-before");
      FLAGS_v = 3;
    }
    JUST(JobPass4Name(pass_name)(mut_job(), &job_pass_ctx));
    if (unlikely(NeedLogJob(pass_name))) {
      FLAGS_v = prev_v;
      std::string cnt_str = cnt > 0 ? std::to_string(cnt) : "";
      LogJob("pass_cnt_" + std::to_string(pass_cnt) + "-" + pass_name + cnt_str + "-after");
    }
    VLOG(1) << job_name << " finish compiling with pass"
            << " pass_cnt_" + std::to_string(pass_cnt) + "-" + pass_name
            << (cnt > 0 ? std::to_string(cnt) : "");
    pass_tc->Count("[GraphCompile]" + job_name + " " + pass_name, 1, true);
    ++pass_cnt;
    return Maybe<void>::Ok();
  };

  if (Singleton<ResourceDesc, ForSession>::Get()->enable_debug_mode()) {
    TeePersistentLogStream::Create(StrCat("forward_graph", job_id()))->Write(job());
    Singleton<OpGraph>::New(job());
    Singleton<OpGraph>::Get()->ToDotWithFilePath("forward_dlnet_" + std::to_string(job_id())
                                                 + "_op_graph.dot");
    Singleton<OpGraph>::Delete();
  }

  if (GlobalJobDesc().Bool("__is_user_function__")) {
    // insert pinned identity to prevent the loss, loss initial gradient and
    // variable gradient from being eliminated by IRRoundTripBeforeAD pass
    JUST(DoPass("InsertPinnedIdentityOpPass"));
    // prune the dangling constant which are the 0 gradients initialized by
    // the autograd engine for those tensors that have no gradients
    JUST(DoPass("EliminateDeadNodesPass"));
    JUST(DoPass("NormalizationExponentialAverageAutoTickPass"));
<<<<<<< HEAD
#if defined(WITH_CUDA) || defined(WITH_ROCM)
=======
>>>>>>> 59b64db9
    JUST(DoPass("AutoMixedPrecision"));
    // prune depend OP and and add ctrl_in_op to op_conf accordingly
    // to express the same semantics and avoid performance loss
    JUST(DoPass("PruneDependOpPass"));
    JUST(DoPass("PruneAmpWhiteIdentityOpPass"));
    JUST(DoPass("OptimizerPlacementOptimizationPass"));
    // run FuseAddToOutputPass before IRRoundTripBeforeAD since add_2 maybe
    // fused as add_n in IRRoundTripBeforeAD pass
    JUST(DoPass("FuseAddToOutputPass"));
#ifdef WITH_MLIR
    JUST(DoPass("IRRoundTripBeforeAD"));
#endif  // WITH_MLIR
    // run DynamicLossScaleSchedulePass, AutoTrainStep and AutoLearningRate
    // after IRRoundTripBeforeAD since IRRoundTripBeforeAD will do DCE
    // optimization which could eliminate the nodes inserted by them
    JUST(DoPass("DynamicLossScaleSchedulePass"));
    JUST(DoPass("AutoTrainStep"));
    JUST(DoPass("AutoLearningRate"));
    JUST(DoPass("QuantAwareTraining"));
    JUST(DoPass("GenerateOptimizerOpConfs"));
    // pinned identity can be pruned since GenerateOptimizerOpConfs pass has
    // already construct a complete computational graph
    JUST(DoPass("PrunePinnedIdentityOpPass"));
    JUST(DoPass("ReplaceEmbeddingOps"));
    JUST(DoPass("SequentialOneEmbeddingOpsPass"));
    JUST(DoPass("FuseEmbeddingShuffleInteractionPass"));
    JUST(DoPass("FuseBCEReduceMeanFwBwPass"));
    JUST(DoPass("AddSspVariableProxy"));
    JUST(DoPass("CheckpointingPass"));
    JUST(DoPass("CudnnFusedNormalizationAddReluPass"));
    JUST(DoPass("PruneCastToStaticShapeOpsPass"));
#ifdef WITH_MLIR
    JUST(DoPass("IRRoundTrip"));
#endif  // WITH_MLIR
    // run this pass again to fuse ops created in the first run.
    // TODO(guoran): loop multiple times inside the pass
    JUST(DoPass("FuseAddToOutputPass", 1));
    JUST(DoPass("FuseConsecutiveAddPass"));
    JUST(DoPass("IndexedSlicesOptimizerRewritePass"));
    JUST(DoPass("SplitSparseSoftmaxCrossEntropyOpPass"));
    JUST(DoPass("DoParallelCastBeforeWideningTypeCast"));
    JUST(DoPass("FuseCastScalePass"));
    JUST(DoPass("PruneParallelCastOpsPass"));
    JUST(DoPass("FuseUpdateOpsPass"));
    JUST(DoPass("FuseModelUpdateCastOpsPass"));
    JUST(DoPass("MultiTensorModelUpdatePass"));
    JUST(DoPass("FixPipelineStageIdPass"));
    JUST(DoPass("PipelineBufferPass"));
    JUST(DoPass("AutoParallelPass"));
    JUST(DoPass("DelayVariableOpExecutionPass"));
#ifdef WITH_CUTLASS
    JUST(DoPass("CutlassConvTuningWarmupPass"));
#endif  // WITH_CUTLASS
    JUST(DoPass("DumpVariableInfoPass"));
  }
  JUST(DoPass("DumpBlobParallelConfPass"));
  JUST(CheckJob());
  compile_tc->Count("[GraphCompile]" + job_name + " OptimizationLogicalGraph", 0);
  return Maybe<void>::Ok();
}

namespace {

std::string OpConf2ClassName(const OperatorConf& op_conf) {
  if (op_conf.has_user_conf()) {
    return op_conf.user_conf().op_type_name();
  } else if (op_conf.has_variable_conf()) {
    return "variable";
  } else if (op_conf.has_input_conf() && op_conf.has_return_conf()) {
    return "input";
  } else if (op_conf.has_output_conf() && op_conf.has_return_conf()) {
    return "output";
  } else {
    return "system_op";
  }
}

void FormateUserConf(nlohmann::json& json_conf) {
  nlohmann::json user_conf = json_conf["user_conf"];
  if (user_conf.is_null()) {
    json_conf.erase(json_conf.find("user_conf"));
    return;
  }
  std::string nomarl_array[] = {"at_int32",  "at_int64", "at_bool",   "at_float",    "at_double",
                                "at_string", "at_shape", "at_stride", "at_data_type"};
  std::string list_array[] = {"at_list_int32",     "at_list_int64", "at_list_float",
                              "at_list_data_type", "at_list_shape", "at_list_stride",
                              "at_list_string"};
  nlohmann::json attr_json = user_conf["attr"];
  for (int32_t i = 0; i < attr_json.size(); i++) {
    std::string key = attr_json[i]["key"];
    nlohmann::json value_json = attr_json[i]["value"];
    bool is_found_normal = false;
    for (int32_t j = 0; j < nomarl_array->length(); j++) {
      std::string value_key = nomarl_array[j];
      if (value_json.contains(value_key)) {
        is_found_normal = true;
        if ("at_shape" == value_key || "at_stride" == value_key) {
          json_conf[key] = value_json[value_key]["dim"];
        } else {
          json_conf[key] = value_json[value_key];
        }
        break;
      }
    }
    if (is_found_normal) { continue; }
    for (int32_t j = 0; j < list_array->length(); j++) {
      std::string value_key = list_array[j];
      if (value_json.contains(value_key)) {
        if (value_json[value_key].contains("val")) {
          json_conf[key] = value_json[value_key]["val"];
          break;
        } else if (value_json[value_key].contains("dim")) {
          json_conf[key] = value_json[value_key]["dim"];
          break;
        }
      }
    }
  }
  json_conf.erase(json_conf.find("user_conf"));
}

void FormateVariableConf(nlohmann::json& json_conf) {
  nlohmann::json variable_conf = json_conf["variable_conf"];
  if (variable_conf == nullptr) {
    json_conf.erase(json_conf.find("variable_conf"));
    return;
  }
  for (nlohmann::json::iterator it = variable_conf.begin(); it != variable_conf.end(); ++it) {
    std::string key = it.key();
    if ("shape" == key) {
      json_conf[key] = it.value()["dim"];
    } else {
      json_conf[key] = it.value();
    }
  }
  json_conf.erase(json_conf.find("variable_conf"));
}

}  // namespace

std::string oneflow::JobBuildAndInferCtx::GetJobStructureGraphJson(
    const std::string& job_name) const {
  HashSet<std::string> inputs_op_names;
  HashSet<std::string> outputs_op_names;
  std::vector<nlohmann::json> layers_vec;
  layers_vec.reserve(op_name2op_.size());
  for (const auto& pair : op_name2op_) {
    nlohmann::json json_layers_pair;

    const Operator* op = pair.second.get();
    const std::string& op_name = pair.first;
    HashSet<std::string> inbound_nodes;
    for (const auto& ibn : op->input_bns()) {
      const LogicalBlobId& lbi = op->BnInOp2Lbi(ibn);
      if (op_name2op_.find(lbi.op_name()) != op_name2op_.end()) {
        inbound_nodes.insert(lbi.op_name());
      }
    }

    if (op->op_conf().has_input_conf() && op->op_conf().has_return_conf()) {
      inputs_op_names.insert(op_name);
    }
    if (op->op_conf().has_output_conf() && op->op_conf().has_return_conf()) {
      outputs_op_names.insert(op_name);
    }
    json_layers_pair["name"] = op_name;

    std::string class_name = OpConf2ClassName(op->op_conf());
    json_layers_pair["class_name"] = class_name;

    nlohmann::json json_conf;
    summary::ConvertProtobufMsg2Json(json_conf, op->op_conf());
    FormateUserConf(json_conf);
    FormateVariableConf(json_conf);
    json_layers_pair["config"] = json_conf;

    std::vector<std::string> inbound_nodes_vec;
    inbound_nodes_vec.reserve(inbound_nodes.size());
    for (const auto& in_node_name : inbound_nodes) { inbound_nodes_vec.emplace_back(in_node_name); }
    json_layers_pair["inbound_nodes"] = inbound_nodes_vec;

    layers_vec.emplace_back(json_layers_pair);
  }

  nlohmann::json json_pair;
  json_pair["name"] = job_name;
  json_pair["layers"] = layers_vec;
  json_pair["input_layers"] = inputs_op_names;
  json_pair["output_layers"] = outputs_op_names;

  return json_pair.dump();
}

Maybe<void> JobBuildAndInferCtx::Rebuild() {
  // clear old state
  lbi2logical_blob_desc_.clear();
  lbi2nd_sbp_from_producer_view_.clear();
  lbi2parallel_desc_from_producer_view_.clear();
  lbi2disable_boxing_.clear();
  op_name2op_.clear();
  parallel_desc2placement_group_.clear();
  parallel_desc2blob_placement_group_.clear();
  global_lbi2local_lbi_.clear();
  local_lbi2sub_lbis_.clear();
  local_lbi2parallel_desc_.clear();
  local_lbi2sbp_parallel_.clear();
  op_name2ancestors_need_no_grad_.clear();
  // record op mirror view
  HashMap<std::string, bool> op_name2is_local;
  CHECK_OR_RETURN(job_->has_job_parallel_view_conf());
  for (const auto& op_conf : job_->net().op()) {
    const auto& op_name = op_conf.name();
    CHECK_OR_RETURN(op_name2is_local.find(op_name) == op_name2is_local.end());  // NOLINT
    op_name2is_local[op_name] = false;
    const auto& op_name2is_local_parallel_view =
        job_->job_parallel_view_conf().op_name2is_local_parallel_view();
    if (op_name2is_local_parallel_view.find(op_name) != op_name2is_local_parallel_view.end()) {
      if (op_name2is_local_parallel_view.at(op_name)) { op_name2is_local[op_name] = true; }
    }
  }
  // build op graph
  OpGraph op_graph;
  if (Singleton<JobDesc>::Get()) {
    JUST(op_graph.Init(*job_));
  } else {
    auto scope = std::make_unique<GlobalJobDescScope>(job_->job_conf(), job_id());
    JUST(op_graph.Init(*job_));
  }
  // clear old job except job_conf
  job_->mutable_net()->Clear();
  job_->mutable_placement()->Clear();
  job_->mutable_job_parallel_view_conf()->Clear();
  job_->mutable_helper()->Clear();
  // topo traverse op_graph to AddAndInferOp
  op_graph.TopoForEachNode([&](OpNode* node) -> void {
    const auto& op_conf = node->op().op_conf();
    CHECK(op_name2is_local.find(op_conf.name()) != op_name2is_local.end());
    bool is_local = op_name2is_local.at(op_conf.name());
    if (is_local) {
      CHECK_JUST(AddAndInferLocalOp(op_conf));
    } else {
      CHECK_JUST(AddAndInferGlobalOp(op_conf));
    }
  });
  // updata job_helper
  op_graph.DumpLogicalBlobDesc(job_);
  op_graph.DumpNdSbpSignature(job_);
  return Maybe<void>::Ok();
}

Maybe<std::string> JobBuildAndInferCtx::GetOpBlobLbn(const std::string& op_name,
                                                     const std::string& bn_in_op) const {
  const auto& lbi = JUST(Op4OpName(op_name))->BnInOp2Lbi(bn_in_op);
  return GenLogicalBlobName(lbi);
}

Maybe<std::string> JobBuildAndInferCtx::NewUniqueOpNameByFunctionalOpConf(
    const OperatorConf& op_conf) {
  // NOTE(chengcheng): arg op_conf has a default global op_name because it is created by
  //  static functional op expr, so we need reset a unique op name for each functional op.
  //  This op_conf can NOT be a input/output/variable op which has set correct name in nn.Graph.
  //  But free eager tensor is treated as a special variable which needs to create name here.
  CHECK_OR_RETURN(!(op_conf.has_input_conf() || op_conf.has_output_conf()));

  const auto& scope = JUST(GetCurrentScope());

  std::string op_name_prefix;
  for (const std::string& prefix : scope->scope_proto().scope_op_name_prefixes()) {
    op_name_prefix += (prefix + "-");
  }
  std::string op_type_name;
  if (op_conf.has_user_conf()) {
    op_type_name = op_conf.user_conf().op_type_name();
  } else if (op_conf.has_variable_conf()) {
    // NOTE(chengcheng): To support Free Eager Tensor caught by nn.Graph
    op_type_name = "FreeEagerTensor";
  } else {
    op_type_name = "SystemOp";
  }
  std::string op_name = op_name_prefix + op_type_name + "-" + std::to_string(unique_op_name_index_);
  ++unique_op_name_index_;

  return op_name;
}

}  // namespace oneflow<|MERGE_RESOLUTION|>--- conflicted
+++ resolved
@@ -983,10 +983,6 @@
     // the autograd engine for those tensors that have no gradients
     JUST(DoPass("EliminateDeadNodesPass"));
     JUST(DoPass("NormalizationExponentialAverageAutoTickPass"));
-<<<<<<< HEAD
-#if defined(WITH_CUDA) || defined(WITH_ROCM)
-=======
->>>>>>> 59b64db9
     JUST(DoPass("AutoMixedPrecision"));
     // prune depend OP and and add ctrl_in_op to op_conf accordingly
     // to express the same semantics and avoid performance loss
