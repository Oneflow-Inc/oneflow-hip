--- conflicted
+++ resolved
@@ -57,16 +57,8 @@
   OF_PP_MAKE_TUPLE_SEQ(BinaryOp::kFloorMod)            \
   OF_PP_MAKE_TUPLE_SEQ(BinaryOp::kScalarExpPowerGrad)
 
-<<<<<<< HEAD
 #define BINARY_MATH_OP_SEQ_3                           \
   OF_PP_MAKE_TUPLE_SEQ(BinaryOp::kScalarBasePowerGrad) 
-=======
-#define BINARY_COMPLEX_MATH_OP_SEQ     \
-  OF_PP_MAKE_TUPLE_SEQ(BinaryOp::kAdd) \
-  OF_PP_MAKE_TUPLE_SEQ(BinaryOp::kSub) \
-  OF_PP_MAKE_TUPLE_SEQ(BinaryOp::kMul) \
-  OF_PP_MAKE_TUPLE_SEQ(BinaryOp::kDiv)
->>>>>>> 27ddd62c
 
 #define BINARY_MATH_OP_SEQ \
   BINARY_MATH_OP_SEQ_0     \
@@ -77,7 +69,8 @@
 #define BINARY_COMPLEX_MATH_OP_SEQ     \
   OF_PP_MAKE_TUPLE_SEQ(BinaryOp::kAdd) \
   OF_PP_MAKE_TUPLE_SEQ(BinaryOp::kSub) \
-  OF_PP_MAKE_TUPLE_SEQ(BinaryOp::kMul)
+  OF_PP_MAKE_TUPLE_SEQ(BinaryOp::kMul) \
+  OF_PP_MAKE_TUPLE_SEQ(BinaryOp::kDiv)
 
 #define BINARY_COMPARISION_OP_SEQ_0         \
   OF_PP_MAKE_TUPLE_SEQ(BinaryOp::kEqual)    \
