/*
Copyright 2020 The OneFlow Authors. All rights reserved.

Licensed under the Apache License, Version 2.0 (the "License");
you may not use this file except in compliance with the License.
You may obtain a copy of the License at

    http://www.apache.org/licenses/LICENSE-2.0

Unless required by applicable law or agreed to in writing, software
distributed under the License is distributed on an "AS IS" BASIS,
WITHOUT WARRANTIES OR CONDITIONS OF ANY KIND, either express or implied.
See the License for the specific language governing permissions and
limitations under the License.
*/
#include "oneflow/core/ep/common/primitive/unary_functor.h"
#include "oneflow/core/ep/cuda/primitive/type_seq.h"
#include "oneflow/core/cuda/elementwise.cuh"
#include "oneflow/core/ep/cuda/cuda_stream.h"
#ifdef WITH_ROCM
#include <hip/hip_runtime.h>
#include <hip/hip_fp16.h>
#else
#include <cuda.h>
<<<<<<< HEAD
#endif
=======
#include "oneflow/core/common/math_util.h"

>>>>>>> 6e019b76
namespace oneflow {
namespace ep {
namespace primitive {

template<typename Dst, typename Src>
struct UnaryFunctor<DeviceType::kCUDA, UnaryOp::kGelu, Dst, Src> {
  OF_DEVICE_FUNC UnaryFunctor(Scalar attr0, Scalar attr1) {}

  OF_DEVICE_FUNC Dst operator()(Src src) const {
    return static_cast<Src>(0.5) * src
           * (static_cast<Src>(1.0) + erf(static_cast<Src>(M_SQRT1_2) * src));
  }
};

template<typename Dst, typename Src>
struct UnaryFunctor<DeviceType::kCUDA, UnaryOp::kFastGelu, Dst, Src> {
  OF_DEVICE_FUNC UnaryFunctor(Scalar attr0, Scalar attr1) {}

  OF_DEVICE_FUNC Dst operator()(Src src) const {
    // ref to: https://mlfromscratch.com/activation-functions-explained/#gelu
    const Src half = static_cast<Src>(0.5);
    const Src one = static_cast<Src>(1);
    const Src tanh_in = alpha * (src + beta * src * src * src);
    return half * src * (one + tanh(tanh_in));
  }

 private:
  // constant ref to:
  // https://github.com/microsoft/onnxruntime/blob/main/onnxruntime/test/testdata/transform/fusion/fast_gelu.py
  static constexpr Src alpha = static_cast<Src>(0.7978845608028654);
  static constexpr Src beta = static_cast<Src>(0.044714998453855515);
};

template<typename Dst, typename Src>
struct UnaryFunctor<DeviceType::kCUDA, UnaryOp::kQuickGelu, Dst, Src> {
  OF_DEVICE_FUNC UnaryFunctor(Scalar attr0, Scalar attr1) {}

  OF_DEVICE_FUNC Dst operator()(Src src) const {
    const Src sigmoid =
        static_cast<Dst>(static_cast<Src>(1.0) / (static_cast<Src>(1.0) + exp(-src * alpha)));
    return src * sigmoid;
  }

 private:
  static constexpr Src alpha = static_cast<Src>(1.702);
};

namespace unary_functor_internal {

namespace {

OF_DEVICE_FUNC
float TanhApprox(float x) {
#if (__CUDA_ARCH__ >= 750 && CUDA_VERSION >= 11000)
  float r;
  asm("tanh.approx.f32 %0,%1; \n\t" : "=f"(r) : "f"(x));
  return r;
#else
  return tanhf(x);
#endif  // (__CUDA_ARCH__ >= 750 && CUDA_VERSION >= 11000)
}

}  // namespace

}  // namespace unary_functor_internal

template<>
struct UnaryFunctor<DeviceType::kCUDA, UnaryOp::kFastGelu, half, half> {
  OF_DEVICE_FUNC UnaryFunctor(Scalar attr0, Scalar attr1) : float_functor(attr0, attr1) {}

  OF_DEVICE_FUNC half operator()(half src) const {
#if (__CUDA_ARCH__ >= 750 && CUDA_VERSION >= 11000) || defined(WITH_ROCM)
    const float tanh_in =
        __half2float(__float2half_rn(alpha) * (src + __float2half_rn(beta) * src * src * src));
    const float tanh_out = unary_functor_internal::TanhApprox(tanh_in);
    return __float2half_rn(0.5F) * src * (__float2half_rn(1.0F) + __float2half_rn(tanh_out));
#else
    return static_cast<half>(float_functor(static_cast<float>(src)));
#endif  // (__CUDA_ARCH__ >= 750 && CUDA_VERSION >= 11000)
  }

#if (__CUDA_ARCH__ >= 750 && CUDA_VERSION >= 11000) || defined(WITH_ROCM)
  __device__ void Apply2(half* dst, const half* src) const {
    const half2 src2 = *(reinterpret_cast<const half2*>(src));
    const float2 tanh_in = __half22float2(__hmul2(
        __float2half2_rn(alpha),
        __hadd2(src2, __hmul2(__hmul2(__hmul2(__float2half2_rn(beta), src2), src2), src2))));
    float2 tanh_out;
    tanh_out.x = unary_functor_internal::TanhApprox(tanh_in.x);
    tanh_out.y = unary_functor_internal::TanhApprox(tanh_in.y);
    const half2 dst2 = __hmul2(__hmul2(__float2half2_rn(0.5F), src2),
                               __hadd2(__float2half2_rn(1.0F), __float22half2_rn(tanh_out)));
    *reinterpret_cast<half2*>(dst) = dst2;
  }
#endif  // (__CUDA_ARCH__ >= 750 && CUDA_VERSION >= 11000)

 private:
  static constexpr float alpha = 0.7978845608028654F;
  static constexpr float beta = 0.044714998453855515F;
  UnaryFunctor<DeviceType::kCUDA, UnaryOp::kFastGelu, float, float> float_functor;
};

template<>
struct UnaryFunctor<DeviceType::kCUDA, UnaryOp::kTanh, float, float> {
  OF_DEVICE_FUNC UnaryFunctor(Scalar attr0, Scalar attr1) {}

  OF_DEVICE_FUNC float operator()(float src) const { return tanhf(src); }
};

template<>
struct UnaryFunctor<DeviceType::kCUDA, UnaryOp::kTanh, double, double> {
  OF_DEVICE_FUNC UnaryFunctor(Scalar attr0, Scalar attr1) {}

  OF_DEVICE_FUNC double operator()(double src) const { return tanh(src); }
};

template<>
struct UnaryFunctor<DeviceType::kCUDA, UnaryOp::kTanh, half, half> {
  OF_DEVICE_FUNC UnaryFunctor(Scalar attr0, Scalar attr1) {}

  OF_DEVICE_FUNC half operator()(half src) const { return __float2half(tanhf(__half2float(src))); }
};

template<>
struct UnaryFunctor<DeviceType::kCUDA, UnaryOp::kIsInf, bool, half> {
  OF_DEVICE_FUNC UnaryFunctor(Scalar attr0, Scalar attr1) {}

  OF_DEVICE_FUNC bool operator()(half src) const { return isinf(__half2float(src)); }
};

template<>
struct UnaryFunctor<DeviceType::kCUDA, UnaryOp::kIsInf, bool, float> {
  OF_DEVICE_FUNC UnaryFunctor(Scalar attr0, Scalar attr1) {}

  OF_DEVICE_FUNC bool operator()(float src) const { return isinf(src); }
};

template<>
struct UnaryFunctor<DeviceType::kCUDA, UnaryOp::kIsInf, bool, double> {
  OF_DEVICE_FUNC UnaryFunctor(Scalar attr0, Scalar attr1) {}

  OF_DEVICE_FUNC bool operator()(double src) const { return isinf(src); }
};

template<>
struct UnaryFunctor<DeviceType::kCUDA, UnaryOp::kIsNan, bool, half> {
  OF_DEVICE_FUNC UnaryFunctor(Scalar attr0, Scalar attr1) {}

  OF_DEVICE_FUNC bool operator()(half src) const { return isnan(__half2float(src)); }
};

template<>
struct UnaryFunctor<DeviceType::kCUDA, UnaryOp::kIsNan, bool, float> {
  OF_DEVICE_FUNC UnaryFunctor(Scalar attr0, Scalar attr1) {}

  OF_DEVICE_FUNC bool operator()(float src) const { return isnan(src); }
};

template<>
struct UnaryFunctor<DeviceType::kCUDA, UnaryOp::kIsNan, bool, double> {
  OF_DEVICE_FUNC UnaryFunctor(Scalar attr0, Scalar attr1) {}

  OF_DEVICE_FUNC bool operator()(double src) const { return isnan(src); }
};

template<>
struct UnaryFunctor<DeviceType::kCUDA, UnaryOp::kIsFinite, bool, half> {
  OF_DEVICE_FUNC UnaryFunctor(Scalar attr0, Scalar attr1) {}

  OF_DEVICE_FUNC bool operator()(half src) const { return isfinite(__half2float(src)); }
};

template<>
struct UnaryFunctor<DeviceType::kCUDA, UnaryOp::kIsFinite, bool, float> {
  OF_DEVICE_FUNC UnaryFunctor(Scalar attr0, Scalar attr1) {}

  OF_DEVICE_FUNC bool operator()(float src) const { return isfinite(src); }
};

template<>
struct UnaryFunctor<DeviceType::kCUDA, UnaryOp::kIsFinite, bool, double> {
  OF_DEVICE_FUNC UnaryFunctor(Scalar attr0, Scalar attr1) {}

  OF_DEVICE_FUNC bool operator()(double src) const { return isfinite(src); }
};

template<>
struct UnaryFunctor<DeviceType::kCUDA, UnaryOp::kTrunc, half, half> {
  OF_DEVICE_FUNC UnaryFunctor(Scalar attr0, Scalar attr1) {}
  __device__ half operator()(half src) const { return htrunc(src); }
};

template<>
struct UnaryFunctor<DeviceType::kCUDA, UnaryOp::kTrunc, float, float> {
  OF_DEVICE_FUNC UnaryFunctor(Scalar attr0, Scalar attr1) {}
  OF_DEVICE_FUNC float operator()(float src) const { return truncf(src); }
};

template<>
struct UnaryFunctor<DeviceType::kCUDA, UnaryOp::kTrunc, double, double> {
  OF_DEVICE_FUNC UnaryFunctor(Scalar attr0, Scalar attr1) {}
  OF_DEVICE_FUNC double operator()(double src) const { return trunc(src); }
};

template<typename Dst, typename Src>
struct UnaryFunctor<DeviceType::kCUDA, UnaryOp::kDigamma, Dst, Src> {
  OF_DEVICE_FUNC UnaryFunctor(Scalar attr0, Scalar attr1) {}

  OF_DEVICE_FUNC Dst operator()(Src in) const {
    // references
    // https://github.com/pytorch/pytorch/blob/release/1.13/aten/src/ATen/native/cuda/Math.cuh#L3029-L3090
    static const double PI_f64 = 3.14159265358979323846;
    const Src PSI_10 = 2.25175258906672110764;
    const Src A[] = {
        8.33333333333333333333E-2,  -2.10927960927960927961E-2, 7.57575757575757575758E-3,
        -4.16666666666666666667E-3, 3.96825396825396825397E-3,  -8.33333333333333333333E-3,
        8.33333333333333333333E-2,
    };

    Src x = static_cast<Src>(in);
    if (x == static_cast<Src>(0)) {
      // As per C++ standard for gamma related functions and SciPy,
      // If the argument is ±0, ±∞ is returned
      return std::copysign(static_cast<Src>(INFINITY), -x);
    }

    bool x_is_integer = x == trunc(x);
    Src result = static_cast<Src>(0);
    if (x < 0) {
      if (x_is_integer) {
        // As per C++ standard for gamma related functions and SciPy,
        // If the argument is a negative integer, NaN is returned
        return static_cast<Src>(NAN);
      }
      // Extracts the fractional part of x as r, since tan(pi * r) is more numerically
      // accurate than tan(pi * x). While these operations are mathematically equivalent
      // since both x and r are in radians and tan() has a periodicity of pi, in practice
      // the computation of pi * x is a source of error (when |x| > 1).
      double q, r;
      r = modf(static_cast<double>(x), &q);
      result = static_cast<Src>(-PI_f64 / tan(PI_f64 * r));
      x = static_cast<Src>(1) - x;
    }

    while (x < 10) {
      result -= static_cast<Src>(1) / x;
      x += 1;
    }
    if (x == static_cast<Src>(10)) { return static_cast<Src>(result + PSI_10); }

    Src y = 0;
    if (x < 1.0e17) {
      Src z = static_cast<Src>(1) / (x * x);

      Src polevl_result = 0;
      for (int i = 0; i <= 6; i++) { polevl_result = polevl_result * z + A[i]; }
      y = z * polevl_result;
    }

    return static_cast<Src>(log(x) - (static_cast<Src>(0.5) / x) - y + result);
  }
};

template<>
struct UnaryFunctor<DeviceType::kCUDA, UnaryOp::kAbs, half, half> {
  OF_DEVICE_FUNC UnaryFunctor(Scalar attr0, Scalar attr1) {}

  __device__ half operator()(half src) const {
    return __hlt(src, static_cast<half>(0)) ? __hneg(src) : src;
  }
};

template<typename Dst, typename Src>
struct UnaryFunctor<DeviceType::kCUDA, UnaryOp::kNanAssign, Dst, Src> {
  OF_DEVICE_FUNC UnaryFunctor(Scalar attr0, Scalar attr1) {}

  OF_DEVICE_FUNC Dst operator()(Src src) const { return isnan(src) ? static_cast<Dst>(0.0) : src; }
};

#if CUDA_VERSION >= 11000
template<>
struct UnaryFunctor<DeviceType::kCUDA, UnaryOp::kAbs, nv_bfloat16, nv_bfloat16> {
  OF_DEVICE_FUNC UnaryFunctor(Scalar attr0, Scalar attr1) {}

  __device__ nv_bfloat16 operator()(nv_bfloat16 src) const {
#if CUDA_ARCH >= 800
    return __habs(src);
#else
    return __float2bfloat16(abs(__bfloat162float(src)));
#endif  // CUDA_ARCH >= 800
  }
};
#endif  // CUDA_VERSION >= 11000

/*********half dtype support*********/
template<typename Dst>
struct UnaryFunctor<DeviceType::kCUDA, UnaryOp::kCast, Dst, half> {
  OF_DEVICE_FUNC UnaryFunctor(Scalar attr0, Scalar attr1) {}

  OF_DEVICE_FUNC Dst operator()(half src) const { return static_cast<Dst>(__half2float(src)); }
};

template<typename Src>
struct UnaryFunctor<DeviceType::kCUDA, UnaryOp::kCast, half, Src> {
  OF_DEVICE_FUNC UnaryFunctor(Scalar attr0, Scalar attr1) {}

  OF_DEVICE_FUNC half operator()(Src src) const { return __float2half(static_cast<float>(src)); }
};

template<>
struct UnaryFunctor<DeviceType::kCUDA, UnaryOp::kCast, half, half> {
  OF_DEVICE_FUNC UnaryFunctor(Scalar attr0, Scalar attr1) {}

  OF_DEVICE_FUNC half operator()(half src) const { return src; }
};

/*********nv_bfloat16 dtype support*********/
#if CUDA_VERSION >= 11000
template<>
struct UnaryFunctor<DeviceType::kCUDA, UnaryOp::kCast, nv_bfloat16, half> {
  OF_DEVICE_FUNC UnaryFunctor(Scalar attr0, Scalar attr1) {}

  OF_DEVICE_FUNC nv_bfloat16 operator()(half src) const {
    return __float2bfloat16(__half2float(src));
  }
};

template<typename Dst>
struct UnaryFunctor<DeviceType::kCUDA, UnaryOp::kCast, Dst, nv_bfloat16> {
  OF_DEVICE_FUNC UnaryFunctor(Scalar attr0, Scalar attr1) {}

  OF_DEVICE_FUNC Dst operator()(nv_bfloat16 src) const {
    return static_cast<Dst>(__bfloat162float(src));
  }
};

template<typename Src>
struct UnaryFunctor<DeviceType::kCUDA, UnaryOp::kCast, nv_bfloat16, Src> {
  OF_DEVICE_FUNC UnaryFunctor(Scalar attr0, Scalar attr1) {}

  OF_DEVICE_FUNC nv_bfloat16 operator()(Src src) const {
    return __float2bfloat16(static_cast<float>(src));
  }
};

template<>
struct UnaryFunctor<DeviceType::kCUDA, UnaryOp::kCast, half, nv_bfloat16> {
  OF_DEVICE_FUNC UnaryFunctor(Scalar attr0, Scalar attr1) {}

  OF_DEVICE_FUNC half operator()(nv_bfloat16 src) const {
    return __float2half(__bfloat162float(src));
  }
};

template<>
struct UnaryFunctor<DeviceType::kCUDA, UnaryOp::kCast, nv_bfloat16, nv_bfloat16> {
  OF_DEVICE_FUNC UnaryFunctor(Scalar attr0, Scalar attr1) {}

  OF_DEVICE_FUNC nv_bfloat16 operator()(nv_bfloat16 src) const { return src; }
};

#endif  // CUDA_VERSION >= 11000

#define SPECIALIZATION_PSEUDO_HALF_UNARY_FUNCTOR(op)                                         \
  template<>                                                                                 \
  struct UnaryFunctor<DeviceType::kCUDA, op, half, half> {                                   \
    OF_DEVICE_FUNC UnaryFunctor(Scalar attr0, Scalar attr1) : float_functor(attr0, attr1) {} \
                                                                                             \
    UnaryFunctor<DeviceType::kCUDA, op, float, float> float_functor;                         \
    OF_DEVICE_FUNC half operator()(half src) const {                                         \
      return __float2half(float_functor(__half2float(src)));                                 \
    }                                                                                        \
  };

SPECIALIZATION_PSEUDO_HALF_UNARY_FUNCTOR(UnaryOp::kElu);
SPECIALIZATION_PSEUDO_HALF_UNARY_FUNCTOR(UnaryOp::kCelu);
SPECIALIZATION_PSEUDO_HALF_UNARY_FUNCTOR(UnaryOp::kGelu);
SPECIALIZATION_PSEUDO_HALF_UNARY_FUNCTOR(UnaryOp::kMish);
SPECIALIZATION_PSEUDO_HALF_UNARY_FUNCTOR(UnaryOp::kSelu);
SPECIALIZATION_PSEUDO_HALF_UNARY_FUNCTOR(UnaryOp::kSilu);
SPECIALIZATION_PSEUDO_HALF_UNARY_FUNCTOR(UnaryOp::kSoftSign);
SPECIALIZATION_PSEUDO_HALF_UNARY_FUNCTOR(UnaryOp::kSoftPlus);
SPECIALIZATION_PSEUDO_HALF_UNARY_FUNCTOR(UnaryOp::kAcos);
SPECIALIZATION_PSEUDO_HALF_UNARY_FUNCTOR(UnaryOp::kAcosh);
SPECIALIZATION_PSEUDO_HALF_UNARY_FUNCTOR(UnaryOp::kAsin);
SPECIALIZATION_PSEUDO_HALF_UNARY_FUNCTOR(UnaryOp::kAsinh);
SPECIALIZATION_PSEUDO_HALF_UNARY_FUNCTOR(UnaryOp::kAtan);
SPECIALIZATION_PSEUDO_HALF_UNARY_FUNCTOR(UnaryOp::kAtanh);
SPECIALIZATION_PSEUDO_HALF_UNARY_FUNCTOR(UnaryOp::kCeil);
SPECIALIZATION_PSEUDO_HALF_UNARY_FUNCTOR(UnaryOp::kCos);
SPECIALIZATION_PSEUDO_HALF_UNARY_FUNCTOR(UnaryOp::kCosh);
SPECIALIZATION_PSEUDO_HALF_UNARY_FUNCTOR(UnaryOp::kDigamma);
SPECIALIZATION_PSEUDO_HALF_UNARY_FUNCTOR(UnaryOp::kErf);
SPECIALIZATION_PSEUDO_HALF_UNARY_FUNCTOR(UnaryOp::kErfc);
SPECIALIZATION_PSEUDO_HALF_UNARY_FUNCTOR(UnaryOp::kExp);
SPECIALIZATION_PSEUDO_HALF_UNARY_FUNCTOR(UnaryOp::kExp2);
SPECIALIZATION_PSEUDO_HALF_UNARY_FUNCTOR(UnaryOp::kExpm1);
SPECIALIZATION_PSEUDO_HALF_UNARY_FUNCTOR(UnaryOp::kFloor);
SPECIALIZATION_PSEUDO_HALF_UNARY_FUNCTOR(UnaryOp::kLgamma);
SPECIALIZATION_PSEUDO_HALF_UNARY_FUNCTOR(UnaryOp::kLog);
SPECIALIZATION_PSEUDO_HALF_UNARY_FUNCTOR(UnaryOp::kLog2);
SPECIALIZATION_PSEUDO_HALF_UNARY_FUNCTOR(UnaryOp::kLog10);
SPECIALIZATION_PSEUDO_HALF_UNARY_FUNCTOR(UnaryOp::kLog1p);
SPECIALIZATION_PSEUDO_HALF_UNARY_FUNCTOR(UnaryOp::kLogSigmoid);
SPECIALIZATION_PSEUDO_HALF_UNARY_FUNCTOR(UnaryOp::kRint);
SPECIALIZATION_PSEUDO_HALF_UNARY_FUNCTOR(UnaryOp::kRound);
SPECIALIZATION_PSEUDO_HALF_UNARY_FUNCTOR(UnaryOp::kRsqrt);
SPECIALIZATION_PSEUDO_HALF_UNARY_FUNCTOR(UnaryOp::kSigmoid);
SPECIALIZATION_PSEUDO_HALF_UNARY_FUNCTOR(UnaryOp::kSin);
SPECIALIZATION_PSEUDO_HALF_UNARY_FUNCTOR(UnaryOp::kSinh);
SPECIALIZATION_PSEUDO_HALF_UNARY_FUNCTOR(UnaryOp::kSqrt);
SPECIALIZATION_PSEUDO_HALF_UNARY_FUNCTOR(UnaryOp::kSquare);
SPECIALIZATION_PSEUDO_HALF_UNARY_FUNCTOR(UnaryOp::kTan);
SPECIALIZATION_PSEUDO_HALF_UNARY_FUNCTOR(UnaryOp::kReciprocalNoNan);
SPECIALIZATION_PSEUDO_HALF_UNARY_FUNCTOR(UnaryOp::kNotEqualZero);
SPECIALIZATION_PSEUDO_HALF_UNARY_FUNCTOR(UnaryOp::kNanAssign);
SPECIALIZATION_PSEUDO_HALF_UNARY_FUNCTOR(UnaryOp::kQuickGelu);

/*********nv_bfloat16_kernel*******/

#if CUDA_VERSION >= 11000

#define SPECIALIZATION_PSEUDO_BFLOAT16_UNARY_FUNCTOR(op)                                     \
  template<>                                                                                 \
  struct UnaryFunctor<DeviceType::kCUDA, op, nv_bfloat16, nv_bfloat16> {                     \
    OF_DEVICE_FUNC UnaryFunctor(Scalar attr0, Scalar attr1) : float_functor(attr0, attr1) {} \
                                                                                             \
    UnaryFunctor<DeviceType::kCUDA, op, float, float> float_functor;                         \
    OF_DEVICE_FUNC nv_bfloat16 operator()(nv_bfloat16 src) const {                           \
      return __float2bfloat16(float_functor(__bfloat162float(src)));                         \
    }                                                                                        \
  };

SPECIALIZATION_PSEUDO_BFLOAT16_UNARY_FUNCTOR(UnaryOp::kElu);
SPECIALIZATION_PSEUDO_BFLOAT16_UNARY_FUNCTOR(UnaryOp::kCelu);
SPECIALIZATION_PSEUDO_BFLOAT16_UNARY_FUNCTOR(UnaryOp::kGelu);
SPECIALIZATION_PSEUDO_BFLOAT16_UNARY_FUNCTOR(UnaryOp::kHardSwish);
SPECIALIZATION_PSEUDO_BFLOAT16_UNARY_FUNCTOR(UnaryOp::kHardSigmoid);
SPECIALIZATION_PSEUDO_BFLOAT16_UNARY_FUNCTOR(UnaryOp::kHardShrink);
SPECIALIZATION_PSEUDO_BFLOAT16_UNARY_FUNCTOR(UnaryOp::kHardTanh);
SPECIALIZATION_PSEUDO_BFLOAT16_UNARY_FUNCTOR(UnaryOp::kLeakyRelu);
SPECIALIZATION_PSEUDO_BFLOAT16_UNARY_FUNCTOR(UnaryOp::kMish);
SPECIALIZATION_PSEUDO_BFLOAT16_UNARY_FUNCTOR(UnaryOp::kSelu);
SPECIALIZATION_PSEUDO_BFLOAT16_UNARY_FUNCTOR(UnaryOp::kSilu);
SPECIALIZATION_PSEUDO_BFLOAT16_UNARY_FUNCTOR(UnaryOp::kSoftShrink);
SPECIALIZATION_PSEUDO_BFLOAT16_UNARY_FUNCTOR(UnaryOp::kSoftSign);
SPECIALIZATION_PSEUDO_BFLOAT16_UNARY_FUNCTOR(UnaryOp::kSoftPlus);
SPECIALIZATION_PSEUDO_BFLOAT16_UNARY_FUNCTOR(UnaryOp::kTanh);
SPECIALIZATION_PSEUDO_BFLOAT16_UNARY_FUNCTOR(UnaryOp::kThreshold);
SPECIALIZATION_PSEUDO_BFLOAT16_UNARY_FUNCTOR(UnaryOp::kAcos);
SPECIALIZATION_PSEUDO_BFLOAT16_UNARY_FUNCTOR(UnaryOp::kAcosh);
SPECIALIZATION_PSEUDO_BFLOAT16_UNARY_FUNCTOR(UnaryOp::kAsin);
SPECIALIZATION_PSEUDO_BFLOAT16_UNARY_FUNCTOR(UnaryOp::kAsinh);
SPECIALIZATION_PSEUDO_BFLOAT16_UNARY_FUNCTOR(UnaryOp::kAtan);
SPECIALIZATION_PSEUDO_BFLOAT16_UNARY_FUNCTOR(UnaryOp::kAtanh);
SPECIALIZATION_PSEUDO_BFLOAT16_UNARY_FUNCTOR(UnaryOp::kCeil);
SPECIALIZATION_PSEUDO_BFLOAT16_UNARY_FUNCTOR(UnaryOp::kCos);
SPECIALIZATION_PSEUDO_BFLOAT16_UNARY_FUNCTOR(UnaryOp::kCosh);
SPECIALIZATION_PSEUDO_BFLOAT16_UNARY_FUNCTOR(UnaryOp::kErf);
SPECIALIZATION_PSEUDO_BFLOAT16_UNARY_FUNCTOR(UnaryOp::kErfc);
SPECIALIZATION_PSEUDO_BFLOAT16_UNARY_FUNCTOR(UnaryOp::kExp);
SPECIALIZATION_PSEUDO_BFLOAT16_UNARY_FUNCTOR(UnaryOp::kExp2);
SPECIALIZATION_PSEUDO_BFLOAT16_UNARY_FUNCTOR(UnaryOp::kExpm1);
SPECIALIZATION_PSEUDO_BFLOAT16_UNARY_FUNCTOR(UnaryOp::kFloor);
SPECIALIZATION_PSEUDO_BFLOAT16_UNARY_FUNCTOR(UnaryOp::kLgamma);
SPECIALIZATION_PSEUDO_BFLOAT16_UNARY_FUNCTOR(UnaryOp::kLog);
SPECIALIZATION_PSEUDO_BFLOAT16_UNARY_FUNCTOR(UnaryOp::kLog2);
SPECIALIZATION_PSEUDO_BFLOAT16_UNARY_FUNCTOR(UnaryOp::kLog10);
SPECIALIZATION_PSEUDO_BFLOAT16_UNARY_FUNCTOR(UnaryOp::kLog1p);
SPECIALIZATION_PSEUDO_BFLOAT16_UNARY_FUNCTOR(UnaryOp::kLogSigmoid);
SPECIALIZATION_PSEUDO_BFLOAT16_UNARY_FUNCTOR(UnaryOp::kRint);
SPECIALIZATION_PSEUDO_BFLOAT16_UNARY_FUNCTOR(UnaryOp::kRound);
SPECIALIZATION_PSEUDO_BFLOAT16_UNARY_FUNCTOR(UnaryOp::kRsqrt);
SPECIALIZATION_PSEUDO_BFLOAT16_UNARY_FUNCTOR(UnaryOp::kSigmoid);
SPECIALIZATION_PSEUDO_BFLOAT16_UNARY_FUNCTOR(UnaryOp::kSin);
SPECIALIZATION_PSEUDO_BFLOAT16_UNARY_FUNCTOR(UnaryOp::kSinh);
SPECIALIZATION_PSEUDO_BFLOAT16_UNARY_FUNCTOR(UnaryOp::kSqrt);
SPECIALIZATION_PSEUDO_BFLOAT16_UNARY_FUNCTOR(UnaryOp::kSquare);
SPECIALIZATION_PSEUDO_BFLOAT16_UNARY_FUNCTOR(UnaryOp::kTan);
SPECIALIZATION_PSEUDO_BFLOAT16_UNARY_FUNCTOR(UnaryOp::kReciprocalNoNan);
SPECIALIZATION_PSEUDO_BFLOAT16_UNARY_FUNCTOR(UnaryOp::kNotEqualZero);
SPECIALIZATION_PSEUDO_BFLOAT16_UNARY_FUNCTOR(UnaryOp::kNanAssign);
SPECIALIZATION_PSEUDO_BFLOAT16_UNARY_FUNCTOR(UnaryOp::kFastGelu);
SPECIALIZATION_PSEUDO_BFLOAT16_UNARY_FUNCTOR(UnaryOp::kQuickGelu);
SPECIALIZATION_PSEUDO_BFLOAT16_UNARY_FUNCTOR(UnaryOp::kDigamma);

template<>
struct UnaryFunctor<DeviceType::kCUDA, UnaryOp::kIsInf, bool, nv_bfloat16> {
  OF_DEVICE_FUNC UnaryFunctor(Scalar attr0, Scalar attr1) {}

  OF_DEVICE_FUNC bool operator()(nv_bfloat16 src) const { return isinf(__bfloat162float(src)); }
};

template<>
struct UnaryFunctor<DeviceType::kCUDA, UnaryOp::kIsNan, bool, nv_bfloat16> {
  OF_DEVICE_FUNC UnaryFunctor(Scalar attr0, Scalar attr1) {}

  OF_DEVICE_FUNC bool operator()(nv_bfloat16 src) const { return isnan(__bfloat162float(src)); }
};
template<>
struct UnaryFunctor<DeviceType::kCUDA, UnaryOp::kIsFinite, bool, nv_bfloat16> {
  OF_DEVICE_FUNC UnaryFunctor(Scalar attr0, Scalar attr1) {}

  OF_DEVICE_FUNC bool operator()(nv_bfloat16 src) const { return isfinite(__bfloat162float(src)); }
};

template<>
struct UnaryFunctor<DeviceType::kCUDA, UnaryOp::kTrunc, nv_bfloat16, nv_bfloat16> {
  OF_DEVICE_FUNC UnaryFunctor(Scalar attr0, Scalar attr1) {}
  __device__ nv_bfloat16 operator()(nv_bfloat16 src) const {
#if CUDA_ARCH >= 800
    return htrunc(src);
#else
    return __float2bfloat16(truncf(__bfloat162float(src)));
#endif  // CUDA_ARCH >= 800
  }
};

#endif  // CUDA_VERSION >= 11000

}  // namespace primitive
}  // namespace ep
}  // namespace oneflow<|MERGE_RESOLUTION|>--- conflicted
+++ resolved
@@ -22,12 +22,8 @@
 #include <hip/hip_fp16.h>
 #else
 #include <cuda.h>
-<<<<<<< HEAD
-#endif
-=======
 #include "oneflow/core/common/math_util.h"
 
->>>>>>> 6e019b76
 namespace oneflow {
 namespace ep {
 namespace primitive {
@@ -251,7 +247,11 @@
     if (x == static_cast<Src>(0)) {
       // As per C++ standard for gamma related functions and SciPy,
       // If the argument is ±0, ±∞ is returned
+#if defined(__HIP_DEVICE_COMPILE__)
+      return copysign(static_cast<Src>(INFINITY), -x);
+#else
       return std::copysign(static_cast<Src>(INFINITY), -x);
+#endif
     }
 
     bool x_is_integer = x == trunc(x);
