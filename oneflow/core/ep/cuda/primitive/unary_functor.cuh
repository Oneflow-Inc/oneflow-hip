--- conflicted
+++ resolved
@@ -25,6 +25,7 @@
 #include <hip/hip_fp16.h>
 #else
 #include <cuda.h>
+#endif
 #include "oneflow/core/common/math_util.h"
 
 namespace oneflow {
@@ -604,8 +605,63 @@
 #endif  // CUDA_VERSION >= 11000
 
 /*********float complex dtype support*********/
-<<<<<<< HEAD
+template<typename Dst, typename Src>
+struct UnaryFunctor<DeviceType::kCUDA, UnaryOp::kConj, Dst, Src> {
+  OF_DEVICE_FUNC UnaryFunctor(Scalar attr0, Scalar attr1) {}
+
+  OF_DEVICE_FUNC Dst operator()(Src src) const { return Dst{src.x, -src.y}; }
+};
+
+template<typename Dst, typename Src>
+struct UnaryFunctor<DeviceType::kCUDA, UnaryOp::kReal, Dst, Src> {
+  OF_DEVICE_FUNC UnaryFunctor(Scalar attr0, Scalar attr1) {}
+
+  OF_DEVICE_FUNC Dst operator()(Src src) const { return static_cast<Dst>(src.x); }
+};
+
+template<typename Dst, typename Src>
+struct UnaryFunctor<DeviceType::kCUDA, UnaryOp::kImag, Dst, Src> {
+  OF_DEVICE_FUNC UnaryFunctor(Scalar attr0, Scalar attr1) {}
+
+  OF_DEVICE_FUNC Dst operator()(Src src) const { return static_cast<Dst>(src.y); }
+};
+
+template<typename Dst, typename Src>
+struct UnaryFunctor<DeviceType::kCUDA, UnaryOp::kRealGrad, Dst, Src> {
+  OF_DEVICE_FUNC UnaryFunctor(Scalar attr0, Scalar attr1) {}
+
+  OF_DEVICE_FUNC Dst operator()(Src src) const { return Dst{src, 0.0}; }
+};
+
+template<typename Dst, typename Src>
+struct UnaryFunctor<DeviceType::kCUDA, UnaryOp::kImagGrad, Dst, Src> {
+  OF_DEVICE_FUNC UnaryFunctor(Scalar attr0, Scalar attr1) {}
+
+  OF_DEVICE_FUNC Dst operator()(Src src) const { return Dst{0.0, src}; }
+};
+
+// avoid warning: narrowing conversion
+
 #ifdef WITH_ROCM
+
+template<>
+struct UnaryFunctor<DeviceType::kCUDA, UnaryOp::kRealGrad, hipComplex, double> {
+  OF_DEVICE_FUNC UnaryFunctor(Scalar attr0, Scalar attr1) {}
+
+  OF_DEVICE_FUNC hipComplex operator()(double src) const {
+    return hipComplex{static_cast<float>(src), 0.0f};
+  }
+};
+
+template<>
+struct UnaryFunctor<DeviceType::kCUDA, UnaryOp::kImagGrad, hipComplex, double> {
+  OF_DEVICE_FUNC UnaryFunctor(Scalar attr0, Scalar attr1) {}
+
+  OF_DEVICE_FUNC hipComplex operator()(double src) const {
+    return hipComplex{0.0f, static_cast<float>(src)};
+  }
+};
+
 template<typename Src>
 struct UnaryFunctor<DeviceType::kCUDA, UnaryOp::kCast, hipComplex, Src> {
   OF_DEVICE_FUNC UnaryFunctor(Scalar attr0, Scalar attr1) {}
@@ -670,72 +726,36 @@
 
   OF_DEVICE_FUNC hipDoubleComplex operator()(hipComplex src) const {
     return hipComplexFloatToDouble(src);
-=======
-template<typename Dst, typename Src>
-struct UnaryFunctor<DeviceType::kCUDA, UnaryOp::kConj, Dst, Src> {
-  OF_DEVICE_FUNC UnaryFunctor(Scalar attr0, Scalar attr1) {}
-
-  OF_DEVICE_FUNC Dst operator()(Src src) const { return Dst{src.x, -src.y}; }
-};
-
-template<typename Dst, typename Src>
-struct UnaryFunctor<DeviceType::kCUDA, UnaryOp::kReal, Dst, Src> {
-  OF_DEVICE_FUNC UnaryFunctor(Scalar attr0, Scalar attr1) {}
-
-  OF_DEVICE_FUNC Dst operator()(Src src) const { return static_cast<Dst>(src.x); }
-};
-
-template<typename Dst, typename Src>
-struct UnaryFunctor<DeviceType::kCUDA, UnaryOp::kImag, Dst, Src> {
-  OF_DEVICE_FUNC UnaryFunctor(Scalar attr0, Scalar attr1) {}
-
-  OF_DEVICE_FUNC Dst operator()(Src src) const { return static_cast<Dst>(src.y); }
-};
-
-template<typename Dst, typename Src>
-struct UnaryFunctor<DeviceType::kCUDA, UnaryOp::kRealGrad, Dst, Src> {
-  OF_DEVICE_FUNC UnaryFunctor(Scalar attr0, Scalar attr1) {}
-
-  OF_DEVICE_FUNC Dst operator()(Src src) const { return Dst{src, 0.0}; }
-};
-
-template<typename Dst, typename Src>
-struct UnaryFunctor<DeviceType::kCUDA, UnaryOp::kImagGrad, Dst, Src> {
-  OF_DEVICE_FUNC UnaryFunctor(Scalar attr0, Scalar attr1) {}
-
-  OF_DEVICE_FUNC Dst operator()(Src src) const { return Dst{0.0, src}; }
-};
-
-// avoid warning: narrowing conversion
+  }
+};
+
+template<>
+struct UnaryFunctor<DeviceType::kCUDA, UnaryOp::kCast, hipDoubleComplex, half> {
+  OF_DEVICE_FUNC UnaryFunctor(Scalar attr0, Scalar attr1) {}
+
+  OF_DEVICE_FUNC hipDoubleComplex operator()(half src) const {
+    return make_hipDoubleComplex(static_cast<double>(__half2float(src)), 0.0);
+  }
+};
+
+template<>
+struct UnaryFunctor<DeviceType::kCUDA, UnaryOp::kIdentity, hipDoubleComplex, hipDoubleComplex> {
+  OF_DEVICE_FUNC UnaryFunctor(Scalar attr0, Scalar attr1) {}
+
+  OF_DEVICE_FUNC hipDoubleComplex operator()(hipDoubleComplex src) const { return src; }
+};
+
+#else
 template<>
 struct UnaryFunctor<DeviceType::kCUDA, UnaryOp::kRealGrad, cuComplex, double> {
   OF_DEVICE_FUNC UnaryFunctor(Scalar attr0, Scalar attr1) {}
 
   OF_DEVICE_FUNC cuComplex operator()(double src) const {
     return cuComplex{static_cast<float>(src), 0.0f};
->>>>>>> 89b6916b
-  }
-};
-
-template<>
-<<<<<<< HEAD
-struct UnaryFunctor<DeviceType::kCUDA, UnaryOp::kCast, hipDoubleComplex, half> {
-  OF_DEVICE_FUNC UnaryFunctor(Scalar attr0, Scalar attr1) {}
-
-  OF_DEVICE_FUNC hipDoubleComplex operator()(half src) const {
-    return make_hipDoubleComplex(static_cast<double>(__half2float(src)), 0.0);
-  }
-};
-
-template<>
-struct UnaryFunctor<DeviceType::kCUDA, UnaryOp::kIdentity, hipDoubleComplex, hipDoubleComplex> {
-  OF_DEVICE_FUNC UnaryFunctor(Scalar attr0, Scalar attr1) {}
-
-  OF_DEVICE_FUNC hipDoubleComplex operator()(hipDoubleComplex src) const { return src; }
-};
-#else
-
-=======
+  }
+};
+
+template<>
 struct UnaryFunctor<DeviceType::kCUDA, UnaryOp::kImagGrad, cuComplex, double> {
   OF_DEVICE_FUNC UnaryFunctor(Scalar attr0, Scalar attr1) {}
 
@@ -744,7 +764,6 @@
   }
 };
 
->>>>>>> 89b6916b
 template<typename Src>
 struct UnaryFunctor<DeviceType::kCUDA, UnaryOp::kCast, cuComplex, Src> {
   OF_DEVICE_FUNC UnaryFunctor(Scalar attr0, Scalar attr1) {}
