#include "oneflow/core/job_completer/autograd.h"
#include "oneflow/core/job/job_builder.h"
#include "oneflow/core/job_completer/clone_grad.h"
#include "oneflow/core/operator/variable_op.h"
#include "oneflow/core/register/op_blob_arg.pb.h"

namespace oneflow {

namespace {

const TrainConf& GetTrainConf() { return GlobalJobDesc().job_conf().train_conf(); }

bool AnyLbiWithDiffLbi(const OpEdge* op_edge) {
  const Operator& src_op = op_edge->src_node()->op();
  const Operator& dst_op = op_edge->dst_node()->op();
  auto IsOutputBlobModifierRequiresGrad = [&](const LogicalBlobId& lbi) {
    return src_op.OutputBlobModifier4Obn(op_edge->lbi2obn().at(lbi)).requires_grad();
  };
  auto IsInputBlobModifierRequiresGrad = [&](const LogicalBlobId& lbi) {
    const auto& ibns = op_edge->lbi2ibns().at(lbi);
    for (const std::string& ibn : ibns) {
      if (dst_op.InputBlobModifier4Ibn(ibn).requires_grad()) { return true; }
    }
    CHECK_GT(ibns.size(), 0);
    return false;
  };
  for (const LogicalBlobId& lbi : op_edge->lbis()) {
    if (IsOutputBlobModifierRequiresGrad(lbi) && IsInputBlobModifierRequiresGrad(lbi)) {
      return true;
    }
  }
  CHECK_GT(op_edge->lbis().size(), 0);
  return false;
}

void CheckNotReachableAmongOpNodes(const OpGraph& op_graph, const std::list<OpNode*>& op_nodes) {
  auto IsReachable = op_graph.MakePredicatorIsReachable();
  for (OpNode* src_node : op_nodes) {
    for (OpNode* dst_node : op_nodes) {
      if (src_node == dst_node) { continue; }
      CHECK(!IsReachable(src_node, dst_node));
    }
  }
}

void GetLossOpNodes(const OpGraph& op_graph, std::list<OpNode*>* loss_op_nodes) {
  const auto& train_conf = GetTrainConf();
  HashSet<std::string> loss_op_names;
  for (const std::string& loss_lbn : train_conf.loss_lbn()) {
    loss_op_names.emplace(GenLogicalBlobId(loss_lbn).op_name());
  }
  op_graph.ForEachNode([&](OpNode* op_node) {
    if (loss_op_names.find(op_node->op().op_name()) != loss_op_names.end()) {
      loss_op_nodes->push_back(op_node);
    }
  });
  CHECK_GT(loss_op_nodes->size(), 0);
}

void GetLossOpNodesAndAscendants(const OpGraph& op_graph, HashSet<OpNode*>* op_nodes) {
  std::list<OpNode*> starts;
  GetLossOpNodes(op_graph, &starts);
  auto ForEachNextNode = [&](OpNode* op_node, const std::function<void(OpNode*)>& Handler) {
    for (OpEdge* edge : op_node->in_edges()) {
      if (AnyLbiWithDiffLbi(edge)) { Handler(edge->src_node()); }
    }
  };
  op_graph.BfsForEachNode(starts, ForEachNextNode,
                          [&](OpNode* op_node) { op_nodes->emplace(op_node); });
}

std::function<bool(OpNode*)> MakePredicatorNeedBackwardOp(const OpGraph& op_graph) {
  auto var_op_nodes_and_descendants = std::make_shared<HashSet<OpNode*>>();
  GetVariableOpNodesAndDescendants(op_graph, var_op_nodes_and_descendants.get());
  auto loss_op_nodes_and_ascendants = std::make_shared<HashSet<OpNode*>>();
  GetLossOpNodesAndAscendants(op_graph, loss_op_nodes_and_ascendants.get());
  return [var_op_nodes_and_descendants, loss_op_nodes_and_ascendants](OpNode* op_node) {
    if (var_op_nodes_and_descendants->find(op_node) == var_op_nodes_and_descendants->end()) {
      return false;
    }
    if (loss_op_nodes_and_ascendants->find(op_node) == loss_op_nodes_and_ascendants->end()) {
      return false;
    }
    for (const auto& ibn : op_node->op().input_bns()) {
      if (op_node->op().InputBlobModifier4Ibn(ibn).requires_grad()) { return true; }
    }
    for (const auto& obn : op_node->op().output_bns()) {
      if (op_node->op().OutputBlobModifier4Obn(obn).requires_grad()) { return true; }
    }
    return false;
  };
}

std::function<bool(const LogicalBlobId&, const std::string&)> MakePredicatorHasDiff4LbiOpName(
    const OpGraph& op_graph, const std::function<bool(OpNode*)>& NeedBackwardOp) {
  auto lbis2ops_with_in_diff = std::make_shared<HashMap<LogicalBlobId, HashSet<std::string>>>();
  op_graph.ForEachEdge([&](OpEdge* edge) {
    if (NeedBackwardOp(edge->src_node()) && NeedBackwardOp(edge->dst_node())) {
      for (const auto& lbi : edge->lbis()) {
        const auto& obn = edge->lbi2obn().at(lbi);
        if (edge->src_node()->op().OutputBlobModifier4Obn(obn).requires_grad()) {
          (*lbis2ops_with_in_diff)[lbi].emplace(edge->dst_node()->op().op_name());
        }
      }
    }
  });
  return [lbis2ops_with_in_diff](const LogicalBlobId& lbi, const std::string& op_name) {
    if (lbis2ops_with_in_diff->find(lbi) == lbis2ops_with_in_diff->end()) { return false; }
    const auto& op_names = lbis2ops_with_in_diff->at(lbi);
    return op_names.find(op_name) != op_names.end();
  };
}

void GenerateOriginDiffLbi(const LogicalBlobId& lbi, std::vector<OperatorConf>* op_confs,
                           LogicalBlobId* out_diff_lbi) {
  OperatorConf mul_zero_op;
  mul_zero_op.set_name(lbi.op_name() + "_" + lbi.blob_name() + "_grad_stage0");
  ScalarMulOpConf* mul_zero_op_conf = mul_zero_op.mutable_scalar_mul_conf();
  mul_zero_op_conf->set_in(GenLogicalBlobName(lbi));
  mul_zero_op_conf->set_out("out");
  mul_zero_op_conf->set_int_operand(0);
  op_confs->push_back(mul_zero_op);

  OperatorConf add_origin_grad_op;
  add_origin_grad_op.set_name(lbi.op_name() + "_" + lbi.blob_name() + "_grad_stage1");
  ScalarAddOpConf* add_origin_grad_op_conf = add_origin_grad_op.mutable_scalar_add_conf();
  add_origin_grad_op_conf->set_in(mul_zero_op.name() + "/out");
  add_origin_grad_op_conf->set_out("out");
  {
    int32_t origin_grad = GlobalJobDesc().loss_scale_factor();
    add_origin_grad_op_conf->set_int_operand(origin_grad);
  }
  op_confs->push_back(add_origin_grad_op);

  out_diff_lbi->set_op_name(add_origin_grad_op.name());
  out_diff_lbi->set_blob_name("out");
}

void CalcParallelDesc2OptimizerNodeCnt(
    const OpGraph& op_graph, const HashMap<LogicalBlobId, LogicalBlobId>& lbi2diff_lbi,
    HashMap<ParallelDesc, int32_t>* parallel_desc2optimizer_node_cnt) {
  CHECK(parallel_desc2optimizer_node_cnt->empty());
  op_graph.ForEachNode([&](OpNode* op_node) {
    const VariableOp* var_op = dynamic_cast<const VariableOp*>(&op_node->op());
    if (var_op == nullptr) { return; }
    if (lbi2diff_lbi.find(var_op->BnInOp2Lbi(var_op->SoleObn())) == lbi2diff_lbi.end()) { return; }
    ++(*parallel_desc2optimizer_node_cnt)[op_node->parallel_desc()];
  });
}

void BuildTotalLossInstanceNumIdOpConf(
    const HashMap<ParallelDesc, int32_t>& parallel_desc2optimizer_node_cnt, JobBuilder* job_builder,
    const LogicalBlobId& total_loss_instance_num_lbi,
    std::function<const LogicalBlobId&(const ParallelDesc&)>* LossInstanceNum4ParallelDesc) {
  auto parallel_desc2total_loss_instance_num_lbi =
      std::make_shared<HashMap<ParallelDesc, LogicalBlobId>>();
  for (const auto& pair : parallel_desc2optimizer_node_cnt) {
    if (pair.second == 1) {
      parallel_desc2total_loss_instance_num_lbi->emplace(pair.first, total_loss_instance_num_lbi);
    } else if (pair.second > 1) {
      OperatorConf id_op_conf;
      id_op_conf.set_name(std::string("System-TotalLossInstanceNum-Identity_") + NewUniqueId());
      auto* id_conf = id_op_conf.mutable_tuple_identity_conf();
      id_conf->add_in(GenLogicalBlobName(total_loss_instance_num_lbi));
      id_conf->add_out("out_0");
      job_builder->AddOps(pair.first.parallel_conf(), {id_op_conf});
      job_builder->MutSbpParallel4Oba(GenOpBlobArg(id_op_conf.name(), "out_0"))
          ->mutable_broadcast_parallel();
      parallel_desc2total_loss_instance_num_lbi->emplace(
          pair.first, GenLogicalBlobId(id_op_conf.name() + "/out_0"));
    } else {
      UNIMPLEMENTED();
    }
  }
  *LossInstanceNum4ParallelDesc = [parallel_desc2total_loss_instance_num_lbi](
                                      const ParallelDesc& parallel_desc) -> const LogicalBlobId& {
    return parallel_desc2total_loss_instance_num_lbi->at(parallel_desc);
  };
}

void BuildConstantOpAsTotalLossInstanceNum(
    const HashMap<ParallelDesc, int32_t>& parallel_desc2optimizer_node_cnt,
    const BlobDesc& loss_blob_desc, JobBuilder* job_builder,
    std::function<const LogicalBlobId&(const ParallelDesc&)>* LossInstanceNum4ParallelDesc) {
  auto parallel_desc2total_loss_instance_num_lbi =
      std::make_shared<HashMap<ParallelDesc, LogicalBlobId>>();
  for (const auto& pair : parallel_desc2optimizer_node_cnt) {
    OperatorConf constant_op_conf{};
    constant_op_conf.set_name("System-TotalLossInstanceNum-Constant_" + NewUniqueId());
    auto* constant_conf = constant_op_conf.mutable_constant_conf();
    constant_conf->set_out("out");
    constant_conf->mutable_shape()->add_dim(1);
    constant_conf->set_data_type(loss_blob_desc.data_type());
    int64_t elem_cnt = loss_blob_desc.shape().elem_cnt();
    constant_conf->mutable_initializer()->mutable_constant_int_conf()->set_value(elem_cnt);
    job_builder->AddOps(pair.first.parallel_conf(), {constant_op_conf});
    job_builder->MutSbpParallel4Oba(GenOpBlobArg(constant_op_conf.name(), "out"))
        ->mutable_broadcast_parallel();
    parallel_desc2total_loss_instance_num_lbi->emplace(
        pair.first, GenLogicalBlobId(constant_op_conf.name() + "/out"));
  }
  *LossInstanceNum4ParallelDesc = [parallel_desc2total_loss_instance_num_lbi](
                                      const ParallelDesc& parallel_desc) -> const LogicalBlobId& {
    return parallel_desc2total_loss_instance_num_lbi->at(parallel_desc);
  };
}

void AddTotalLossInstanceNumOpConfForDynamicDim0(
    const HashMap<ParallelDesc, int32_t>& parallel_desc2optimizer_node_cnt,
    const HashMap<LogicalBlobId, OpNode*>& loss_lbi2loss_node, JobBuilder* job_builder,
    std::function<const LogicalBlobId&(const ParallelDesc&)>* LossInstanceNum4ParallelDesc) {
  auto BuildInstanceNumOpConf4LossOpNode = [&](const LogicalBlobId& loss_lbi, const OpNode* op_node,
                                               LogicalBlobId* lbi) {
    OperatorConf instance_num_op;
    instance_num_op.set_name("System-Autograd-" + loss_lbi.op_name() + "-" + loss_lbi.blob_name()
                             + "-LossInstanceNum");
    auto* instance_num_op_conf = instance_num_op.mutable_shape_elem_cnt_conf();
    instance_num_op_conf->set_x(GenLogicalBlobName(loss_lbi));
    instance_num_op_conf->set_y("y");
    instance_num_op_conf->set_data_type(op_node->LogicalBlobDesc4Lbi(loss_lbi).data_type());
    instance_num_op_conf->mutable_include_axis_conf()->add_axis(0);
    job_builder->AddOps(op_node->parallel_desc().parallel_conf(), {instance_num_op});
    lbi->set_op_name(instance_num_op.name());
    lbi->set_blob_name("y");
  };
  LogicalBlobId total_loss_instance_num_lbi;
  if (loss_lbi2loss_node.size() == 1) {
    const auto& pair_it = loss_lbi2loss_node.begin();
    BuildInstanceNumOpConf4LossOpNode(pair_it->first, pair_it->second,
                                      &total_loss_instance_num_lbi);
  } else if (loss_lbi2loss_node.size() > 1) {
    OperatorConf op_conf;
    op_conf.set_name("System-Autograd-total_loss_instance_num");
    TotalLossInstanceNumOpConf* total_loss_instance_num_conf =
        op_conf.mutable_total_loss_instance_num_conf();
    for (const auto& pair : loss_lbi2loss_node) {
      LogicalBlobId loss_instance_num_lbi;
      BuildInstanceNumOpConf4LossOpNode(pair.first, pair.second, &loss_instance_num_lbi);
      total_loss_instance_num_conf->add_in(GenLogicalBlobName(loss_instance_num_lbi));
    }
    total_loss_instance_num_conf->set_out("out");

    ParallelConf parallel_conf;
    parallel_conf.add_device_name("0:cpu:0");
    job_builder->AddOps(parallel_conf, {op_conf});

    total_loss_instance_num_lbi.set_op_name(op_conf.name());
    total_loss_instance_num_lbi.set_blob_name("out");
  } else {
    UNIMPLEMENTED();
  }
  BuildTotalLossInstanceNumIdOpConf(parallel_desc2optimizer_node_cnt, job_builder,
                                    total_loss_instance_num_lbi, LossInstanceNum4ParallelDesc);
}

std::function<OpNode*(const std::string&)> MakeGetterLossOpNode4OpName(const OpGraph& op_graph) {
  std::list<OpNode*> loss_nodes;
  GetLossOpNodes(op_graph, &loss_nodes);
  auto loss_op_name2op_node = std::make_shared<HashMap<std::string, OpNode*>>();
  for (OpNode* op_node : loss_nodes) {
    CHECK(loss_op_name2op_node->emplace(op_node->op().op_name(), op_node).second);
  }
  return [loss_op_name2op_node](const std::string& op_name) -> OpNode* {
    return loss_op_name2op_node->at(op_name);
  };
}

void BindFwBwObaPairs(const OpGraph& op_graph, const OpBlobArgPairs& fw_bw_oba_pairs,
                      JobBuilder* job_builder) {
  HashSet<OpBlobArg> split_paralleled_obas;
  op_graph.ForEachNode([&](OpNode* op_node) {
    auto TryInserSplitParalleledObas = [&](const std::string& bn) {
      const auto& lbi = op_node->op().BnInOp2Lbi(bn);
      const auto& fw_sbp_parallel = op_node->SbpParallel4Lbi(lbi);
      if (fw_sbp_parallel.has_split_parallel()) {
        split_paralleled_obas.insert(GenOpBlobArg(op_node->op().op_name(), bn));
      }
    };
    for (const auto& ibn : op_node->op().input_bns()) { TryInserSplitParalleledObas(ibn); }
    for (const auto& obn : op_node->op().input_bns()) { TryInserSplitParalleledObas(obn); }
  });
  for (const auto& pair : fw_bw_oba_pairs.pair()) {
    CHECK(split_paralleled_obas.find(pair.first()) == split_paralleled_obas.end());
    if (split_paralleled_obas.find(pair.second()) != split_paralleled_obas.end()) {
      job_builder->BindIdenticalSbpOpBlobArgPair(pair.first(), pair.second());
    }
  }
}

void CalcFwBwObaPairs(const OpGraph& op_graph,
                      const HashMap<OpBlobArg, LogicalBlobId>& in_oba2in_diff_lbi,
                      const HashMap<OpBlobArg, LogicalBlobId>& out_oba2out_diff_lbi,
                      const HashMap<OpBlobArg, LogicalBlobId>& out_oba2clone_bw_add_out_lbi,
                      const JobBuilder& job_builder, OpBlobArgPairs* fw_bw_oba_pairs) {
  HashMap<LogicalBlobId, OpBlobArg> in_diff_lbi2in_oba;
  op_graph.ReverseTopoForEachNode([&](OpNode* op_node) {
    const auto& op = op_node->op();
    for (const auto& ibn : op.input_bns()) {
      const auto& in_diff_lbi_it = in_oba2in_diff_lbi.find(GenOpBlobArg(op.op_name(), ibn));
      if (in_diff_lbi_it == in_oba2in_diff_lbi.end()) { continue; }
      if (in_diff_lbi2in_oba.find(in_diff_lbi_it->second) == in_diff_lbi2in_oba.end()) {
        in_diff_lbi2in_oba[in_diff_lbi_it->second] = in_diff_lbi_it->first;
      }
    }
  });
  HashMap<LogicalBlobId, OpBlobArg> out_diff_lbi2out_oba;
  op_graph.TopoForEachNode([&](OpNode* op_node) {
    const auto& op = op_node->op();
    for (const auto& obn : op.output_bns()) {
      const auto& out_diff_lbi_it = out_oba2out_diff_lbi.find(GenOpBlobArg(op.op_name(), obn));
      if (out_diff_lbi_it == out_oba2out_diff_lbi.end()) { continue; }
      if (out_diff_lbi2out_oba.find(out_diff_lbi_it->second) == out_diff_lbi2out_oba.end()) {
        out_diff_lbi2out_oba[out_diff_lbi_it->second] = out_diff_lbi_it->first;
      }
    }
  });
  HashMap<LogicalBlobId, OpBlobArg> clone_bw_add_out_lbi2out_oba;
  for (const auto& pair : out_oba2clone_bw_add_out_lbi) {
    CHECK(clone_bw_add_out_lbi2out_oba.emplace(pair.second, pair.first).second);
  }
  job_builder.ForEachOperator([&](const Operator& op) {
    for (const auto& ibn : op.input_bns()) {
      const auto& out_oba_it = out_diff_lbi2out_oba.find(op.BnInOp2Lbi(ibn));
      if (out_oba_it == out_diff_lbi2out_oba.end()) { continue; }
      auto* pair = fw_bw_oba_pairs->mutable_pair()->Add();
      *pair->mutable_first() = GenOpBlobArg(op.op_name(), ibn);
      *pair->mutable_second() = out_oba_it->second;
    }
    for (const auto& obn : op.output_bns()) {
      const auto& lbi = op.BnInOp2Lbi(obn);
      {
        const auto& in_oba_it = in_diff_lbi2in_oba.find(lbi);
        if (in_oba_it == in_diff_lbi2in_oba.end()) { continue; }
        auto* pair = fw_bw_oba_pairs->mutable_pair()->Add();
        *pair->mutable_first() = GenOpBlobArg(op.op_name(), obn);
        *pair->mutable_second() = in_oba_it->second;
      }
      {
        const auto& clone_out_oba_it = clone_bw_add_out_lbi2out_oba.find(lbi);
        if (clone_out_oba_it == clone_bw_add_out_lbi2out_oba.end()) { continue; }
        auto* pair = fw_bw_oba_pairs->mutable_pair()->Add();
        *pair->mutable_first() = GenOpBlobArg(op.op_name(), obn);
        *pair->mutable_second() = clone_out_oba_it->second;
      }
    }
  });
}

void InitOutOba2OutDiffLbi(const std::list<OpNode*>& loss_nodes,
                           HashMap<OpBlobArg, LogicalBlobId>* out_oba2out_diff_lbi,
                           JobBuilder* job_builder) {
  for (const std::string& loss_lbn : GetTrainConf().loss_lbn()) {
    const LogicalBlobId loss_lbi = GenLogicalBlobId(loss_lbn);
    const auto loss_node_it = std::find_if(
        loss_nodes.cbegin(), loss_nodes.cend(),
        [&](const OpNode* node) { return node->op().op_name() == loss_lbi.op_name(); });
    CHECK(loss_node_it != loss_nodes.cend());
    const OpNode* loss_op_node = *loss_node_it;
    const auto bn_it = std::find_if(
        loss_op_node->op().output_bns().cbegin(), loss_op_node->op().output_bns().cend(),
        [&](const std::string& obn) { return loss_lbi == loss_op_node->op().BnInOp2Lbi(obn); });
    CHECK(bn_it != loss_op_node->op().output_bns().cend());
    LogicalBlobId* out_diff_lbi =
        &(*out_oba2out_diff_lbi)[GenOpBlobArg(loss_op_node->op().op_name(), *bn_it)];
    std::vector<OperatorConf> ops;
    GenerateOriginDiffLbi(loss_lbi, &ops, out_diff_lbi);
    job_builder->AddOps(loss_op_node->parallel_desc().parallel_conf(), ops);
  }
}

void CalcOutLbi2OutDiffLbi(const OpGraph& op_graph,
                           const HashMap<OpBlobArg, LogicalBlobId>& out_oba2out_diff_lbi,
                           HashMap<LogicalBlobId, LogicalBlobId>* out_lbi2out_diff_lbi) {
  op_graph.ForEachNode([&](OpNode* op_node) {
    for (const auto& obn : op_node->op().output_bns()) {
      const auto& lbi = op_node->op().BnInOp2Lbi(obn);
      const auto& oba = GenOpBlobArg(op_node->op().op_name(), obn);
      const auto& out_diff_lbi_it = out_oba2out_diff_lbi.find(oba);
      if (out_diff_lbi_it != out_oba2out_diff_lbi.end()) {
        CHECK(out_lbi2out_diff_lbi->emplace(lbi, out_diff_lbi_it->second).second);
      }
    }
  });
}

}  // namespace

void GetVariableOpNodesAndDescendants(const OpGraph& op_graph, HashSet<OpNode*>* op_nodes) {
  std::list<OpNode*> starts;
  op_graph.ForEachNode([&](OpNode* op_node) {
    const auto& op_conf = op_node->op().op_conf();
    if (op_conf.has_variable_conf()) { starts.push_back(op_node); }
  });
  auto ForEachNextNode = [&](OpNode* op_node, const std::function<void(OpNode*)>& Handler) {
    for (OpEdge* edge : op_node->out_edges()) {
      if (AnyLbiWithDiffLbi(edge)) { Handler(edge->dst_node()); }
    }
  };
  op_graph.BfsForEachNode(starts, ForEachNextNode,
                          [&](OpNode* op_node) { op_nodes->emplace(op_node); });
}

void GenerateBackwardOpConfWrapperStruct::Call(
    const Operator& op, std::vector<OperatorConf>* op_confs,
    const std::function<LogicalBlobId*(const std::string&)>& DiffLbi4BnInOp,
    const std::function<const BlobDesc&(const std::string&)>& LogicalBlobDesc4BnInOp) const {
  if (func_) {
    (*func_)(op, op_confs, DiffLbi4BnInOp, LogicalBlobDesc4BnInOp);
  } else if (naive_func_) {
    (*naive_func_)(op, op_confs, DiffLbi4BnInOp);
  } else {
    UNIMPLEMENTED();
  }
}

void GenerateBackwardOpConfIf(
    const Operator& op, std::vector<OperatorConf>* op_confs,
    const std::function<LogicalBlobId*(const std::string&)>& DiffLbi4BnInOp,
    const std::function<const BlobDesc&(const std::string&)>& LogicalBlobDesc4BnInOp) {
  std::unique_ptr<GenerateBackwardOpConfWrapperStruct> obj;
  obj.reset(NewObj<GenerateBackwardOpConfWrapperStruct>(op.op_conf().op_type_case()));
  obj->Call(op, op_confs, DiffLbi4BnInOp, LogicalBlobDesc4BnInOp);
}

void AutoGrad(const OpGraph& op_graph, JobBuilder* job_builder,
              HashMap<LogicalBlobId, LogicalBlobId>* out_lbi2out_diff_lbi) {
  auto NeedBackwardOp = MakePredicatorNeedBackwardOp(op_graph);
  std::list<OpNode*> loss_nodes;
  GetLossOpNodes(op_graph, &loss_nodes);
  CheckNotReachableAmongOpNodes(op_graph, loss_nodes);
  for (OpNode* loss_node : loss_nodes) { CHECK(NeedBackwardOp(loss_node)); }

  // generate ones lbi as loss's diff
  HashMap<OpBlobArg, LogicalBlobId> out_oba2out_diff_lbi;
  InitOutOba2OutDiffLbi(loss_nodes, &out_oba2out_diff_lbi, job_builder);

  // generate backward ops
  auto ForEachInNode = [&](OpNode* op_node, const std::function<void(OpNode*)>& Handler) {
    op_node->ForEachNodeOnInEdge([&](OpNode* in_node) {
      if (NeedBackwardOp(in_node)) { Handler(in_node); }
    });
  };
  auto ForEachOutNode = [&](OpNode* op_node, const std::function<void(OpNode*)>& Handler) {
    op_node->ForEachNodeOnOutEdge([&](OpNode* out_node) {
      if (NeedBackwardOp(out_node)) { Handler(out_node); }
    });
  };
  auto HasDiff4LbiOpName = MakePredicatorHasDiff4LbiOpName(op_graph, NeedBackwardOp);
  HashMap<OpBlobArg, LogicalBlobId> in_oba2in_diff_lbi;
  HashMap<OpBlobArg, LogicalBlobId> out_oba2clone_bw_add_out_lbi;
  op_graph.TopoForEachNode(loss_nodes, ForEachOutNode, ForEachInNode, [&](OpNode* op_node) {
    const auto& op_name = op_node->op().op_name();
    auto DiffLbi4BnInOp = [&](const std::string& bn) -> LogicalBlobId* {
      const auto& input_bns = op_node->op().input_bns();
      const auto& output_bns = op_node->op().output_bns();
      if (std::find(input_bns.begin(), input_bns.end(), bn) != input_bns.end()) {
        if (HasDiff4LbiOpName(op_node->op().BnInOp2Lbi(bn), op_name) == false) { return nullptr; }
        if (op_node->op().InputBlobModifier4Ibn(bn).requires_grad() == false) { return nullptr; }
        return &in_oba2in_diff_lbi[GenOpBlobArg(op_name, bn)];
      } else if (std::find(output_bns.begin(), output_bns.end(), bn) != output_bns.end()) {
        if (op_node->op().OutputBlobModifier4Obn(bn).requires_grad() == false) { return nullptr; }
        const auto& out_diff_lbi_it = out_oba2out_diff_lbi.find(GenOpBlobArg(op_name, bn));
        if (out_diff_lbi_it == out_oba2out_diff_lbi.end()) { return nullptr; }
        return &out_diff_lbi_it->second;
      } else {
        LOG(FATAL) << "diff lbi for bn in op not found, bn: " << op_name << "/" << bn;
      }
    };
    auto LogicalBlobDesc4BnInOp = [&](const std::string& bn) -> const BlobDesc& {
      return op_graph.GetLogicalBlobDesc(op_node->op().BnInOp2Lbi(bn));
    };
    GenerateCloneGradOpIfNeed(*op_node, job_builder, in_oba2in_diff_lbi, &out_oba2out_diff_lbi);
    std::vector<OperatorConf> ops;
<<<<<<< HEAD
    GenerateCloneGradOpIfNeed(*op_node, &ops, in_oba2in_diff_lbi, &out_oba2out_diff_lbi,
                              &out_oba2clone_bw_add_out_lbi);
=======
>>>>>>> 6b9ab693
    GenerateBackwardOpConfIf(op_node->op(), &ops, DiffLbi4BnInOp, LogicalBlobDesc4BnInOp);
    job_builder->AddOps(op_node->parallel_desc().parallel_conf(), ops);
  });
  OpBlobArgPairs fw_bw_oba_pairs;
  CalcFwBwObaPairs(op_graph, in_oba2in_diff_lbi, out_oba2out_diff_lbi, out_oba2clone_bw_add_out_lbi,
                   *job_builder, &fw_bw_oba_pairs);
  BindFwBwObaPairs(op_graph, fw_bw_oba_pairs, job_builder);
  CalcOutLbi2OutDiffLbi(op_graph, out_oba2out_diff_lbi, out_lbi2out_diff_lbi);
}

void AddTotalLossInstanceNumOpConf(
    const OpGraph& op_graph, JobBuilder* job_builder,
    const HashMap<LogicalBlobId, LogicalBlobId>& lbi2diff_lbi,
    std::function<const LogicalBlobId&(const ParallelDesc&)>* LossInstanceNum4ParallelDesc) {
  auto LossOpNode4OpName = MakeGetterLossOpNode4OpName(op_graph);
  const auto& train_conf = GetTrainConf();
  HashMap<LogicalBlobId, OpNode*> loss_lbi2op_node;
  for (const auto& loss_lbn : train_conf.loss_lbn()) {
    const auto& lbi = GenLogicalBlobId(loss_lbn);
    CHECK(loss_lbi2op_node.emplace(lbi, LossOpNode4OpName(lbi.op_name())).second);
  }
  const BlobDesc* blob_desc = nullptr;
  for (const auto& pair : loss_lbi2op_node) {
    const BlobDesc* cur_blob_desc = &pair.second->LogicalBlobDesc4Lbi(pair.first);
    if (blob_desc != nullptr) { CHECK(*blob_desc == *cur_blob_desc); }
    blob_desc = cur_blob_desc;
  }
  HashMap<ParallelDesc, int32_t> parallel_desc2optimizer_node_cnt;
  CalcParallelDesc2OptimizerNodeCnt(op_graph, lbi2diff_lbi, &parallel_desc2optimizer_node_cnt);
  if (blob_desc->is_dynamic()) {
    AddTotalLossInstanceNumOpConfForDynamicDim0(parallel_desc2optimizer_node_cnt, loss_lbi2op_node,
                                                job_builder, LossInstanceNum4ParallelDesc);
  } else {
    BuildConstantOpAsTotalLossInstanceNum(parallel_desc2optimizer_node_cnt, *blob_desc, job_builder,
                                          LossInstanceNum4ParallelDesc);
  }
}

}  // namespace oneflow<|MERGE_RESOLUTION|>--- conflicted
+++ resolved
@@ -469,13 +469,9 @@
     auto LogicalBlobDesc4BnInOp = [&](const std::string& bn) -> const BlobDesc& {
       return op_graph.GetLogicalBlobDesc(op_node->op().BnInOp2Lbi(bn));
     };
-    GenerateCloneGradOpIfNeed(*op_node, job_builder, in_oba2in_diff_lbi, &out_oba2out_diff_lbi);
+    GenerateCloneGradOpIfNeed(*op_node, job_builder, in_oba2in_diff_lbi, &out_oba2out_diff_lbi,
+                              &out_oba2clone_bw_add_out_lbi);
     std::vector<OperatorConf> ops;
-<<<<<<< HEAD
-    GenerateCloneGradOpIfNeed(*op_node, &ops, in_oba2in_diff_lbi, &out_oba2out_diff_lbi,
-                              &out_oba2clone_bw_add_out_lbi);
-=======
->>>>>>> 6b9ab693
     GenerateBackwardOpConfIf(op_node->op(), &ops, DiffLbi4BnInOp, LogicalBlobDesc4BnInOp);
     job_builder->AddOps(op_node->parallel_desc().parallel_conf(), ops);
   });
