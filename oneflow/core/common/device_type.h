--- conflicted
+++ resolved
@@ -31,27 +31,8 @@
 
 namespace oneflow {
 
-<<<<<<< HEAD
-inline std::string PrintAvailableDevices() {
-  std::string str("cpu");
-#if defined(WITH_CUDA) || defined(WITH_ROCM)
-  str += ", cuda";
-#endif
-  return str;
-}
-
-inline std::string PrintGeneratorAvailableDevices() {
-  std::string str("cpu");
-#if defined(WITH_CUDA) || defined(WITH_ROCM)
-  str += ", cuda";
-#endif
-  str += ", auto";  // "auto" is a fake device type for random generator.
-  return str;
-}
-=======
 std::string PrintAvailableDevices();
 std::string PrintGeneratorAvailableDevices();
->>>>>>> 6e019b76
 
 #if defined(WITH_CUDA) || defined(WITH_ROCM)
 #define DEVICE_TYPE_SEQ                  \
