--- conflicted
+++ resolved
@@ -79,12 +79,9 @@
 }
 
 void RegstMgr::InitFromProto(const OfElf& ofelf) {
-<<<<<<< HEAD
   HashSet<uint64_t> regst_desc_idsinmachine;
-=======
   /*
   //Init all regst for id, cnt, producer_id, lbn2blob
->>>>>>> e39f3e3d
   HashMap<uint64_t, HashSet<uint64_t>> actor_id2produced_regst_desc_id;
   HashMap<uint64_t, std::vector<uint64_t>> regst_desc_id2subscriber_ids;
   HashMap<uint64_t, HashSet<std::pair<int, bool>, pair_hash>> regst_desc_id2subscriber_types;
@@ -116,7 +113,6 @@
         }
       }
     }
-<<<<<<< HEAD
   }
   std::size_t sizeof_floating;
   if (ofelf.job_desc().floating_point_type() == kFloat) {
@@ -139,10 +135,8 @@
                             regst_desc_id2subscriber_types.at(regst_desc_id));
     }
   }
-=======
   }*/
   TODO();
->>>>>>> e39f3e3d
 }
 
 }