--- conflicted
+++ resolved
@@ -953,27 +953,9 @@
   UserKernelComputeContext compute_context(compute_ctx_helper_.get(), call_ctx, stream);
   auto* compute_ctx = &compute_context;
   OF_PROFILER_RANGE_GUARD("Compute");
-<<<<<<< HEAD
-  if (Singleton<profiler::ProfileManager>::Get()) {
-#if defined(WITH_CUDA) || defined(WITH_ROCM)
-    const auto CalMemorySize = [compute_ctx](const one::ArgVec& args) -> int64_t {
-      const auto Func = [compute_ctx](int64_t mem_size, const auto& pair) {
-        const auto tensor = compute_ctx->Tensor4ArgNameAndIndex(pair.first, pair.second);
-        return mem_size + tensor->shape_view().elem_cnt() * GetSizeOfDataType(tensor->data_type());
-      };
-      return std::accumulate(args.begin(), args.end(), static_cast<int64_t>(0), Func);
-    };
-#endif
-    auto er_guard = CHECK_JUST(profiler::EventRecorder::CreateKernelEventRecorder(
-        op_type_name(),
-#if defined(WITH_CUDA) || defined(WITH_ROCM)
-        [compute_ctx, CalMemorySize]() -> int64_t {
-          return CalMemorySize(compute_ctx->inputs()) + CalMemorySize(compute_ctx->outputs());
-        },
-=======
   auto er_guard = CHECK_JUST(profiler::EventRecorder::CreateKernelEventRecorder(
       op_type_name(),
-#if defined(WITH_CUDA)
+#if defined(WITH_CUDA) || defined(WITH_ROCM)
       [compute_ctx]() -> int64_t {
         const auto CalMemorySize = [compute_ctx](const one::ArgVec& args) -> int64_t {
           const auto Func = [compute_ctx](int64_t mem_size, const auto& pair) {
@@ -985,7 +967,6 @@
         };
         return CalMemorySize(compute_ctx->inputs()) + CalMemorySize(compute_ctx->outputs());
       },
->>>>>>> e01683e7
 #endif
       [call_ctx]() -> std::pair<std::string, int64_t> {
         std::stringstream ss;
