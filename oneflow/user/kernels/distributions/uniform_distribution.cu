--- conflicted
+++ resolved
@@ -21,53 +21,12 @@
 
 namespace oneflow {
 
-<<<<<<< HEAD
-namespace {
-
-template<typename T>
-__device__ T GenUniform(GPURAND(State)* state, const T low, const T high);
-
-template<>
-__device__ float GenUniform<float>(GPURAND(State)* state, const float low, const float high) {
-  auto rand_num = GPURAND(_uniform)(state);
-  // curand_uniform generates (0.0, 1.0], but we want [0.0, 1.0) here
-  if (rand_num == 1.0) { rand_num = 0.0; }
-  return rand_num * (high - low) + low;
-}
-
-template<>
-__device__ double GenUniform<double>(GPURAND(State)* state, const double low, const double high) {
-  auto rand_num = GPURAND(_uniform_double)(state);
-  // curand_uniform_double generates (0.0, 1.0], but we want [0.0, 1.0) here
-  if (rand_num == 1.0) { rand_num = 0.0; }
-  return rand_num * (high - low) + low;
-}
-
-template<typename T>
-__global__ void GenerateGpu(GPURAND(State)* state, const int64_t elem_cnt, T* dptr, const T low,
-                            const T high) {
-  const int id = blockIdx.x * blockDim.x + threadIdx.x;
-  GPURAND(State) localState = state[id];
-  CUDA_1D_KERNEL_LOOP(i, elem_cnt) { dptr[i] = GenUniform<T>(&localState, low, high); }
-  state[id] = localState;
-}
-
-// specialization for half
-template<>
-__global__ void GenerateGpu(GPURAND(State)* state, const int64_t elem_cnt, half* dptr, const half low,
-                            const half high) {
-  const int id = blockIdx.x * blockDim.x + threadIdx.x;
-  GPURAND(State) localState = state[id];
-  CUDA_1D_KERNEL_LOOP(i, elem_cnt) {
-    dptr[i] = static_cast<half>(GenUniform<float>(&localState, low, high));
-=======
 template<typename T, typename ComputeType>
 struct UniformTransformFunctor {
   UniformTransformFunctor(ComputeType low, ComputeType high) : low(low), high(high) {}
   __device__ T operator()(ComputeType rand_num) const {
     if (rand_num == static_cast<ComputeType>(1.0)) { rand_num = static_cast<ComputeType>(0.0); }
     return static_cast<T>(rand_num * (high - low) + low);
->>>>>>> 795d19b1
   }
   ComputeType low;
   ComputeType high;
