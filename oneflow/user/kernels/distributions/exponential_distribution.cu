--- conflicted
+++ resolved
@@ -26,39 +26,6 @@
 template<typename T, typename ComputeType>
 struct ExponentialTransformFunctor;
 
-<<<<<<< HEAD
-OF_LAUNCH_BOUNDS_2(block_size_bound, grid_size_bound)
-__global__ void distribution_elementwise_grid_stride_kernel_double(int32_t numel, uint64_t seed,
-                                                                   uint64_t offset, double lambd,
-                                                                   double epsilon,
-                                                                   double* out_ptr) {
-  int32_t unroll_factor = 2;
-  int idx = blockIdx.x * blockDim.x + threadIdx.x;
-  GPURAND(StatePhilox4_32_10_t) state;
-  GPURAND(_init)(seed, idx, offset, &state);
-
-  int rounded_size = ((numel - 1) / (blockDim.x * gridDim.x * unroll_factor) + 1) * blockDim.x
-                     * gridDim.x * unroll_factor;
-  for (int32_t linear_index = idx; linear_index < rounded_size;
-       linear_index += blockDim.x * gridDim.x * unroll_factor) {
-    double2 rand = GPURAND(_uniform2_double)(&state);
-#pragma unroll
-    for (int ii = 0; ii < unroll_factor; ii++) {
-      int li = linear_index + blockDim.x * gridDim.x * ii;
-      if (li < numel) {
-        double log_rand = ::log(static_cast<double>((&rand.x)[ii]));
-        // curand_uniform has (0,1] bounds. log(1) is 0 and exponential excludes 0.
-        // we need log to be not 0, and not underflow when converted to half
-        // fast __logf approximation can underflow, so set log to -epsilon/2 for 1 or close to 1
-        // args
-        double log = static_cast<double>((&rand.x)[ii]) >= static_cast<double>(1.) - epsilon / 2
-                         ? -epsilon / 2
-                         : log_rand;
-        out_ptr[li] = static_cast<double>(-1.0) / lambd * log;
-      }
-    }
-    __syncthreads();
-=======
 template<>
 struct ExponentialTransformFunctor<float, float> {
   ExponentialTransformFunctor(float epsilon, float lambd) : epsilon(epsilon), lambd(lambd) {}
@@ -72,44 +39,11 @@
                     ? -epsilon / 2
                     : log_rand;
     return static_cast<float>(-1.0) / lambd * log;
->>>>>>> 795d19b1
   }
   float epsilon;
   float lambd;
 };
 
-<<<<<<< HEAD
-OF_LAUNCH_BOUNDS_2(block_size_bound, grid_size_bound)
-__global__ void distribution_elementwise_grid_stride_kernel_float(int32_t numel, uint64_t seed,
-                                                                  uint64_t offset, float lambd,
-                                                                  float epsilon, float* out_ptr) {
-  int32_t unroll_factor = 4;
-  int idx = blockIdx.x * blockDim.x + threadIdx.x;
-  GPURAND(StatePhilox4_32_10_t) state;
-  GPURAND(_init)(seed, idx, offset, &state);
-
-  int rounded_size = ((numel - 1) / (blockDim.x * gridDim.x * unroll_factor) + 1) * blockDim.x
-                     * gridDim.x * unroll_factor;
-  for (int32_t linear_index = idx; linear_index < rounded_size;
-       linear_index += blockDim.x * gridDim.x * unroll_factor) {
-    float4 rand = GPURAND(_uniform4)(&state);
-#pragma unroll
-    for (int ii = 0; ii < unroll_factor; ii++) {
-      int li = linear_index + blockDim.x * gridDim.x * ii;
-      if (li < numel) {
-        float log_rand = __logf(static_cast<float>((&rand.x)[ii]));
-        // curand_uniform has (0,1] bounds. log(1) is 0 and exponential excludes 0.
-        // we need log to be not 0, and not underflow when converted to half
-        // fast __logf approximation can underflow, so set log to -epsilon/2 for 1 or close to 1
-        // args
-        float log = static_cast<float>((&rand.x)[ii]) >= static_cast<float>(1.) - epsilon / 2
-                        ? -epsilon / 2
-                        : log_rand;
-        out_ptr[li] = static_cast<float>(-1.0) / lambd * log;
-      }
-    }
-    __syncthreads();
-=======
 template<>
 struct ExponentialTransformFunctor<double, double> {
   ExponentialTransformFunctor(double epsilon, double lambd) : epsilon(epsilon), lambd(lambd) {}
@@ -123,7 +57,6 @@
                      ? -epsilon / 2
                      : log_rand;
     return static_cast<double>(-1.0) / lambd * log;
->>>>>>> 795d19b1
   }
   double epsilon;
   double lambd;
