--- conflicted
+++ resolved
@@ -111,15 +111,11 @@
 template<typename TARGET_T, typename INPUT_T>
 __global__ void ReduceLocalSumKernel(INPUT_T* block_local_sum_buf, TARGET_T* out,
                                      int64_t elem_cnt) {
-<<<<<<< HEAD
 #ifdef WITH_ROCM
-  using BlockReduce = hipcub::BlockReduce<ComputeType, kReduceLocalSumBlockSize>;
+  using BlockReduce = hipcub::BlockReduce<INPUT_T, kReduceLocalSumBlockSize>;
 #else
-  using BlockReduce = cub::BlockReduce<ComputeType, kReduceLocalSumBlockSize>;
+  using BlockReduce = cub::BlockReduce<INPUT_T, kReduceLocalSumBlockSize>;
 #endif
-=======
-  using BlockReduce = cub::BlockReduce<INPUT_T, kReduceLocalSumBlockSize>;
->>>>>>> 10dd466e
   __shared__ typename BlockReduce::TempStorage temp_storage;
   INPUT_T reduce_sum = 0.0;
   CUDA_1D_KERNEL_LOOP(i, elem_cnt) { reduce_sum += block_local_sum_buf[i]; }
