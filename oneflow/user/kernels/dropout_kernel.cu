--- conflicted
+++ resolved
@@ -134,13 +134,8 @@
                                                    bool* tail_mask, const T* tail_addend,
                                                    T* tail_y) {
   int32_t global_thread_id = blockIdx.x * blockDim.x + threadIdx.x;
-<<<<<<< HEAD
   GPURAND(StatePhilox4_32_10_t) state;
-  GPURAND(_init)(seed, global_thread_id, cuda_gen_state->dev_offset, &state);
-=======
-  curandStatePhilox4_32_10_t state;
-  curand_init(seed, global_thread_id, offset, &state);
->>>>>>> 795d19b1
+  GPURAND(_init)(seed, global_thread_id, offset, &state);
   using LoadType = cuda::elementwise::PackType<T, pack_size>;
   using LoadPack = cuda::elementwise::Pack<T, pack_size>;
   using MaskType = cuda::elementwise::PackType<bool, pack_size>;
@@ -195,13 +190,8 @@
                                                   bool* tail_mask, const T* tail_addend,
                                                   T* tail_y) {
   int32_t global_thread_id = blockIdx.x * blockDim.x + threadIdx.x;
-<<<<<<< HEAD
   GPURAND(StatePhilox4_32_10_t) state;
-  GPURAND(_init)(seed, global_thread_id, cuda_gen_state->dev_offset, &state);
-=======
-  curandStatePhilox4_32_10_t state;
-  curand_init(seed, global_thread_id, offset, &state);
->>>>>>> 795d19b1
+  GPURAND(_init)(seed, global_thread_id, offset, &state);
   using LoadType = cuda::elementwise::PackType<T, pack_size>;
   using LoadPack = cuda::elementwise::Pack<T, pack_size>;
   using StoreType = cuda::elementwise::PackType<Pack2Type<T>, pack_size / 2>;
@@ -277,13 +267,8 @@
                                                     bool* tail_mask, const T* tail_addend,
                                                     T* tail_y) {
   int32_t global_thread_id = blockIdx.x * blockDim.x + threadIdx.x;
-<<<<<<< HEAD
   GPURAND(StatePhilox4_32_10_t) state;
-  GPURAND(_init)(seed, global_thread_id, cuda_gen_state->dev_offset, &state);
-=======
-  curandStatePhilox4_32_10_t state;
-  curand_init(seed, global_thread_id, offset, &state);
->>>>>>> 795d19b1
+  GPURAND(_init)(seed, global_thread_id, offset, &state);
   using LoadType = cuda::elementwise::PackType<T, pack_size>;
   using LoadPack = cuda::elementwise::Pack<T, pack_size>;
   using MaskType = cuda::elementwise::PackType<bool, pack_size>;
