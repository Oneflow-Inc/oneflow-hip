from __future__ import absolute_import

import sys

import oneflow.python.framework.blob_desc as blob_desc
import oneflow.core.common.data_type_pb2 as data_type_util
import oneflow.core.operator.op_conf_pb2 as op_conf_util
import oneflow.core.register.logical_blob_id_pb2 as lbi_util
import oneflow.python.framework.id_util as id_util
import oneflow.python.framework.distribute as distribute_util
from oneflow.python.oneflow_export import oneflow_export
import numpy as np
<<<<<<< HEAD
import collections
=======
>>>>>>> 4655e6f1
import oneflow

@oneflow_export('input_blob_def')
class input_blob_def(blob_desc.BlobDesc):
    def __init__(self, shape,
                 dtype = data_type_util.kFloat,
                 is_dynamic = False,
                 num_of_lod_levels = 0,
                 batch_axis = 0,
                 distribute = distribute_util.auto(),
                 name = None):
        lbi = lbi_util.LogicalBlobId()
        if name is None: name = id_util.UniqueStr("Input_")
        lbi.op_name = name
        lbi.blob_name = "out"
        blob_desc.BlobDesc.__init__(self,lbi)
        assert type(shape) is tuple
        for dim in shape: assert type(dim) is int
        self.shape_ = shape
        self.dtype_ = dtype
        self.is_dynamic_ = is_dynamic
        if num_of_lod_levels > 0:
            assert num_of_lod_levels > 1
            assert num_of_lod_levels < len(shape)
        self.num_of_lod_levels_ = num_of_lod_levels
        self.batch_axis_ = batch_axis
        self.distribute_ = distribute

    @property
    def static_shape(self): return self.shape_

    @property
    def shape(self): return self.shape_

    @property
    def dtype(self): return self.dtype_

    @property
    def batch_axis(self): return self.batch_axis_

    @property
    def is_dynamic(self): return self.is_dynamic_

    @property
    def num_of_lod_levels(self): return self.num_of_lod_levels_

    def with_distribute(self, distribute):
        return input_blob_def(shape = self.shape_, dtype = self.dtype_,               \
                        is_dynamic = self.is_dynamic_, batch_axis = self.batch_axis_, \
                        distribute = distribute, name = self.lbi.op_name)
<<<<<<< HEAD

    def CheckInputNdarray(self, ndarray):
        if self.num_of_lod_levels == 0:
            self._CheckDenseNdarray(ndarray)
        else:
            self._CheckLodNdarray(ndarray)

=======
    
    def CheckInputNdarray(self, ndarray):
        self._CheckDenseNdarray(ndarray)
            
>>>>>>> 4655e6f1
    def ToInterfaceBlobConf(self):
        interface_blob_conf = op_conf_util.InterfaceBlobConf()
        interface_blob_conf.shape.dim.extend(self.shape_)
        interface_blob_conf.data_type = self.dtype_
        interface_blob_conf.is_dynamic = self.is_dynamic_
        interface_blob_conf.num_of_lod_levels = self.num_of_lod_levels_
        if type(self.batch_axis_) is int:
            assert self.batch_axis_ >= 0
            interface_blob_conf.batch_axis.value = self.batch_axis_
        else:
            assert self.batch_axis_ is None or self.batch_axis_ is False
            interface_blob_conf.batch_axis.ClearField("value")
        if type(self.distribute_) is distribute_util.SplitDistribute:
            interface_blob_conf.split_axis.value = self.distribute_.axis
        elif type(self.distribute_) is distribute_util.BroadcastDistribute:
            interface_blob_conf.split_axis.ClearField("value")
        else:
            # do nothing
            pass
        return interface_blob_conf

    def __add__(self, rhs):
        return oneflow.math.add(self, rhs)

    def __radd__(self, lhs):
        return oneflow.math.add(lhs, self)

    def __sub__(self, rhs):
        return oneflow.math.subtract(self, rhs)

    def __rsub__(self, lhs):
        return oneflow.math.subtract(lhs, self)

    def __mul__(self, rhs):
        return oneflow.math.multiply(self, rhs)

    def __rmul__(self, lhs):
        return oneflow.math.multiply(lhs, self)

    def __mul__(self, rhs):
        return oneflow.math.multiply(self, rhs)

    def __rmul__(self, lhs):
        return oneflow.math.multiply(lhs, self)

    def __truediv__(self, rhs):
        return oneflow.math.divide(self, rhs)

    def __div__(self, rhs):
        return oneflow.math.divide(self, rhs)
<<<<<<< HEAD

    def __eq__(self, rhs):
        return oneflow.math.equal(self, rhs)

    def __ne__(self, rhs):
        return oneflow.math.not_equal(self, rhs)

    def __lt__(self, rhs):
        return oneflow.math.less(self, rhs)

    def __le__(self, rhs):
        return oneflow.math.less_equal(self, rhs)

    def __gt__(self, rhs):
        return oneflow.math.greater(self, rhs)

    def __ge__(self, rhs):
        return oneflow.math.greater_equal(self, rhs)

=======
    
>>>>>>> 4655e6f1
    def _CheckDenseNdarray(self, ndarray):
        assert isinstance(ndarray, np.ndarray)
        def GetElemCnt(shape): return reduce(lambda x, y: x * y, shape, 1)
        assert len(ndarray.shape) == len(self.shape)
        if self.is_dynamic:
            assert GetElemCnt(ndarray.shape) <= GetElemCnt(self.shape)
        else:
<<<<<<< HEAD
            assert ndarray.shape == self.shape

    def _CheckLodNdarray(self, ndarray_nested_list):
        def RecursiveCheckNdarray(axis, ndarray_nested_list):
            if axis == self.num_of_lod_levels - 1:
                assert isinstance(ndarray_nested_list, np.ndarray)
                assert ndarray_nested_list.shape[0] <= self.static_shape[axis]
                assert ndarray_nested_list.shape[1:] == self.static_shape[axis + 1:],\
                    "ndarray.shape[1:] should be %s" % str(self.static_shape[axis + 1:])
            else:
                assert isinstance(ndarray_nested_list, (list, tuple))
                if axis == 0:
                    assert len(ndarray_nested_list) == self.static_shape[axis]
                else:
                    assert len(ndarray_nested_list) <= self.static_shape[axis]
                for x in ndarray_nested_list:
                    RecursiveCheckNdarray(axis + 1, x)
        RecursiveCheckNdarray(0, ndarray_nested_list)
=======
            assert ndarray.shape == self.shape
>>>>>>> 4655e6f1
<|MERGE_RESOLUTION|>--- conflicted
+++ resolved
@@ -10,10 +10,6 @@
 import oneflow.python.framework.distribute as distribute_util
 from oneflow.python.oneflow_export import oneflow_export
 import numpy as np
-<<<<<<< HEAD
-import collections
-=======
->>>>>>> 4655e6f1
 import oneflow
 
 @oneflow_export('input_blob_def')
@@ -64,7 +60,6 @@
         return input_blob_def(shape = self.shape_, dtype = self.dtype_,               \
                         is_dynamic = self.is_dynamic_, batch_axis = self.batch_axis_, \
                         distribute = distribute, name = self.lbi.op_name)
-<<<<<<< HEAD
 
     def CheckInputNdarray(self, ndarray):
         if self.num_of_lod_levels == 0:
@@ -72,12 +67,6 @@
         else:
             self._CheckLodNdarray(ndarray)
 
-=======
-    
-    def CheckInputNdarray(self, ndarray):
-        self._CheckDenseNdarray(ndarray)
-            
->>>>>>> 4655e6f1
     def ToInterfaceBlobConf(self):
         interface_blob_conf = op_conf_util.InterfaceBlobConf()
         interface_blob_conf.shape.dim.extend(self.shape_)
@@ -128,7 +117,6 @@
 
     def __div__(self, rhs):
         return oneflow.math.divide(self, rhs)
-<<<<<<< HEAD
 
     def __eq__(self, rhs):
         return oneflow.math.equal(self, rhs)
@@ -148,9 +136,6 @@
     def __ge__(self, rhs):
         return oneflow.math.greater_equal(self, rhs)
 
-=======
-    
->>>>>>> 4655e6f1
     def _CheckDenseNdarray(self, ndarray):
         assert isinstance(ndarray, np.ndarray)
         def GetElemCnt(shape): return reduce(lambda x, y: x * y, shape, 1)
@@ -158,7 +143,6 @@
         if self.is_dynamic:
             assert GetElemCnt(ndarray.shape) <= GetElemCnt(self.shape)
         else:
-<<<<<<< HEAD
             assert ndarray.shape == self.shape
 
     def _CheckLodNdarray(self, ndarray_nested_list):
@@ -177,6 +161,3 @@
                 for x in ndarray_nested_list:
                     RecursiveCheckNdarray(axis + 1, x)
         RecursiveCheckNdarray(0, ndarray_nested_list)
-=======
-            assert ndarray.shape == self.shape
->>>>>>> 4655e6f1
