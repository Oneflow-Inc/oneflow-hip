from __future__ import absolute_import

import sys

import oneflow.python.framework.blob_desc as blob_desc
import oneflow.core.common.data_type_pb2 as data_type_util
import oneflow.core.operator.op_conf_pb2 as op_conf_util
import oneflow.core.register.logical_blob_id_pb2 as lbi_util
import oneflow.python.framework.id_util as id_util
import oneflow.python.framework.distribute as distribute_util

from oneflow.python.oneflow_export import oneflow_export
import oneflow

@oneflow_export('input_blob_def')
class input_blob_def(blob_desc.BlobDesc):
    def __init__(self, shape,
                 dtype = data_type_util.kFloat,
                 is_dynamic = False,
                 batch_axis = 0,
                 distribute = distribute_util.auto(),
                 name = None):
        lbi = lbi_util.LogicalBlobId()
        if name is None: name = id_util.UniqueStr("Input_")
        lbi.op_name = name
        lbi.blob_name = "out"
        blob_desc.BlobDesc.__init__(self,lbi)
        assert type(shape) is tuple
        for dim in shape: assert type(dim) is int
        self.shape_ = shape
        self.dtype_ = dtype
        self.is_dynamic_ = is_dynamic
        self.batch_axis_ = batch_axis
        self.distribute_ = distribute

    @property
    def static_shape(self): return self.shape_

    @property
    def shape(self): return self.shape_

    @property
    def dtype(self): return self.dtype_

    @property
    def batch_axis(self): return self.batch_axis_

    @property
    def is_dynamic(self): return self.is_dynamic_

    def with_distribute(self, distribute):
        return input_blob_def(shape = self.shape_, dtype = self.dtype_,               \
                        is_dynamic = self.is_dynamic_, batch_axis = self.batch_axis_, \
                        distribute = distribute, name = self.lbi.op_name)

    def ToInterfaceBlobConf(self):
        interface_blob_conf = op_conf_util.InterfaceBlobConf()
        interface_blob_conf.shape.dim.extend(self.shape_)
        interface_blob_conf.data_type = self.dtype_
<<<<<<< HEAD
        if self.is_dynamic_:
            interface_blob_conf.dim0_inner_shape.dim.extend([1,self.shape_[0]])
=======
        interface_blob_conf.is_dynamic = self.is_dynamic_
>>>>>>> c255502e
        if type(self.batch_axis_) is int:
            assert self.batch_axis_ >= 0
            interface_blob_conf.batch_axis.value = self.batch_axis_
        else:
            assert self.batch_axis_ is None or self.batch_axis_ is False
            interface_blob_conf.batch_axis.ClearField("value")
        if type(self.distribute_) is distribute_util.SplitDistribute:
            interface_blob_conf.split_axis.value = self.distribute_.axis
        elif type(self.distribute_) is distribute_util.BroadcastDistribute:
            interface_blob_conf.split_axis.ClearField("value")
        else:
            # do nothing
            pass
        return interface_blob_conf

    def __add__(self, rhs):
        return oneflow.math.add(self, rhs)

    def __radd__(self, lhs):
        return oneflow.math.add(lhs, self)

    def __sub__(self, rhs):
        return oneflow.math.subtract(self, rhs)

    def __rsub__(self, lhs):
        return oneflow.math.subtract(lhs, self)

    def __mul__(self, rhs):
        return oneflow.math.multiply(self, rhs)

    def __rmul__(self, lhs):
        return oneflow.math.multiply(lhs, self)

    def __mul__(self, rhs):
        return oneflow.math.multiply(self, rhs)

    def __rmul__(self, lhs):
        return oneflow.math.multiply(lhs, self)

    def __truediv__(self, rhs):
        return oneflow.math.divide(self, rhs)

    def __div__(self, rhs):
        return oneflow.math.divide(self, rhs)

    def __eq__(self, rhs):
        return oneflow.math.equal(self, rhs)

    def __ne__(self, rhs):
        return oneflow.math.not_equal(self, rhs)

    def __lt__(self, rhs):
        return oneflow.math.less(self, rhs)

    def __le__(self, rhs):
        return oneflow.math.less_equal(self, rhs)

    def __gt__(self, rhs):
        return oneflow.math.greater(self, rhs)

    def __ge__(self, rhs):
        return oneflow.math.greater_equal(self, rhs)<|MERGE_RESOLUTION|>--- conflicted
+++ resolved
@@ -57,12 +57,7 @@
         interface_blob_conf = op_conf_util.InterfaceBlobConf()
         interface_blob_conf.shape.dim.extend(self.shape_)
         interface_blob_conf.data_type = self.dtype_
-<<<<<<< HEAD
-        if self.is_dynamic_:
-            interface_blob_conf.dim0_inner_shape.dim.extend([1,self.shape_[0]])
-=======
         interface_blob_conf.is_dynamic = self.is_dynamic_
->>>>>>> c255502e
         if type(self.batch_axis_) is int:
             assert self.batch_axis_ >= 0
             interface_blob_conf.batch_axis.value = self.batch_axis_
