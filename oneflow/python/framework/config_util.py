--- conflicted
+++ resolved
@@ -143,273 +143,4 @@
         print("flow.config.* are disabled when session running", file=sys.stderr)
         return
     assert type(val) is int
-<<<<<<< HEAD
-    default_config_proto.profile_conf.collect_act_event = val
-
-@oneflow_export('config.total_batch_num')
-def set_total_batch_num(value):
-    _SetJobConfAttr(lambda x:x, 'total_batch_num', value)
-    return oneflow.config
-
-@oneflow_export('config.default_data_type')
-def set_default_data_type(value):
-    _SetJobConfAttr(lambda x:x, 'default_data_type', value)
-    return oneflow.config
-
-@oneflow_export('config.max_data_id_length')
-def set_max_data_id_length(value):
-    _SetJobConfAttr(lambda x:x, 'max_data_id_length', value)
-    return oneflow.config
-
-@oneflow_export('config.default_initializer_conf')
-def set_default_initializer_conf(value):
-    assert type(value) is dict
-    pb_msg = _GetJobConfAttr(lambda x:x, 'default_initializer_conf')
-    pb_util.PythonDict2PbMessage(value, pb_msg)
-    return oneflow.config
-
-@oneflow_export('config.default_initialize_with_snapshot_path')
-def set_default_initialize_with_snapshot_path(value):
-    assert type(value) is str
-    _SetJobConfAttr(lambda x:x, 'default_initialize_with_snapshot_path', value)
-    return oneflow.config
-
-@oneflow_export('config.exp_run_conf')
-def set_exp_run_conf(value):
-    assert type(value) is dict
-    pb_util.PythonDict2PbMessage(value, _GetJobConfAttr(lambda x:x, 'exp_run_conf'))
-    return oneflow.config
-
-@oneflow_export('config.use_memory_allocation_algorithm_v2')
-def set_use_memory_allocation_algorithm_v2(value = True):
-    _SetJobConfAttr(lambda x:x, 'use_memory_allocation_algorithm_v2', value)
-    return oneflow.config
-
-@oneflow_export('config.static_mem_alloc_algo_white_list.show')
-def show_static_mem_alloc_algo_white_list():
-    return ["use_mem_size_first_algo", "use_mutual_exclusion_first_algo", "use_time_line_algo"]
-
-@oneflow_export('config.static_mem_alloc_policy_white_list.has')
-def static_mem_alloc_policy_white_list_has_policy(policy):
-    pb_msg = _GetJobConfAttr(lambda x:x, 'memory_allocation_algorithm_conf')
-    return getattr(pb_msg, policy)
-
-@oneflow_export('config.static_mem_alloc_policy_white_list.add')
-def static_mem_alloc_policy_white_list_add_policy(policy):
-    pb_msg = _GetJobConfAttr(lambda x:x, 'memory_allocation_algorithm_conf')
-    setattr(pb_msg, policy, True)
-    return oneflow.config
-
-@oneflow_export('config.static_mem_alloc_policy_white_list.remove')
-def static_mem_alloc_policy_white_list_remove_policy(policy):
-    pb_msg = _GetJobConfAttr(lambda x:x, 'memory_allocation_algorithm_conf')
-    setattr(pb_msg, policy, False)
-    return oneflow.config
-
-@oneflow_export('config.static_mem_alloc_policy_white_list.policy_mem_size_first')
-def policy_mem_size_first():
-    return "use_mem_size_first_algo"
-
-@oneflow_export('config.static_mem_alloc_policy_white_list.policy_mutual_exclusion_first')
-def policy_mutual_exclusion_first():
-    return "use_mutual_exclusion_first_algo"
-
-@oneflow_export('config.static_mem_alloc_policy_white_list.policy_time_line')
-def policy_time_line():
-    return "use_time_line_algo"
-
-@oneflow_export('config.enable_cudnn')
-def set_enable_cudnn(value = True):
-    _SetJobConfAttr(lambda x:x, 'enable_cudnn', value)
-    return oneflow.config
-
-@oneflow_export('config.cudnn_buf_limit_mbyte')
-def set_cudnn_buf_limit_mbyte(value):
-    _SetJobConfAttr(lambda x:x, 'cudnn_buf_limit_mbyte', value)
-    return oneflow.config
-
-@oneflow_export('config.cudnn_conv_force_fwd_algo')
-def set_cudnn_conv_force_fwd_algo(value):
-    _SetJobConfAttr(lambda x:x, 'cudnn_conv_force_fwd_algo', value)
-    return oneflow.config
-
-@oneflow_export('config.cudnn_conv_force_bwd_data_algo')
-def set_cudnn_conv_force_bwd_data_algo(value):
-    _SetJobConfAttr(lambda x:x, 'cudnn_conv_force_bwd_data_algo', value)
-    return oneflow.config
-
-@oneflow_export('config.cudnn_conv_force_bwd_filter_algo')
-def set_cudnn_conv_force_bwd_filter_algo(value):
-    _SetJobConfAttr(lambda x:x, 'cudnn_conv_force_bwd_filter_algo', value)
-    return oneflow.config
-
-@oneflow_export('config.cudnn_conv_heuristic_search_algo')
-def set_cudnn_conv_heuristic_search_algo(value):
-    _SetJobConfAttr(lambda x:x, 'cudnn_conv_heuristic_search_algo', value)
-    return oneflow.config
-
-@oneflow_export('config.cudnn_conv_use_deterministic_algo_only')
-def set_cudnn_conv_use_deterministic_algo_only(value):
-    _SetJobConfAttr(lambda x:x, 'cudnn_conv_use_deterministic_algo_only', value)
-    return oneflow.config
-
-@oneflow_export('config.enable_reused_mem')
-def set_enable_reused_mem(value = True):
-    _SetJobConfAttr(lambda x:x, 'enable_reused_mem', value)
-    return oneflow.config
-
-@oneflow_export('config.enable_inplace')
-def set_enable_inplace(value = True):
-    _SetJobConfAttr(lambda x:x, 'enable_inplace', value)
-    return oneflow.config
-
-@oneflow_export('config.enable_inplace_in_reduce_struct')
-def set_enable_inplace_in_reduce_struct(value = True):
-    _SetJobConfAttr(lambda x:x, 'enable_inplace_in_reduce_struct', value)
-    return oneflow.config
-
-@oneflow_export('config.enable_nccl')
-def set_enable_nccl(value = True):
-    _SetJobConfAttr(lambda x:x, 'enable_nccl', value)
-    return oneflow.config
-
-@oneflow_export('config.use_nccl_inter_node_communication')
-def set_use_nccl_inter_node_communication(value = True):
-    _SetJobConfAttr(lambda x:x, 'use_nccl_inter_node_communication', value)
-    return oneflow.config
-
-@oneflow_export('config.use_boxing_v2')
-def use_boxing_v2(value=True):
-    _SetJobConfAttr(lambda x: x, 'use_boxing_v2', value)
-    return oneflow.config
-
-@oneflow_export('config.enable_all_reduce_group')
-def set_enable_all_reduce_group(value = True):
-    _SetJobConfAttr(lambda x:x, 'enable_all_reduce_group', value)
-    return oneflow.config
-
-@oneflow_export('config.all_reduce_group_num')
-def set_all_reduce_group_num(value):
-    _SetJobConfAttr(lambda x:x, 'all_reduce_group_num', value)
-    return oneflow.config
-
-@oneflow_export('config.all_reduce_lazy_ratio')
-def set_all_reduce_lazy_ratio(value):
-    _SetJobConfAttr(lambda x:x, 'all_reduce_lazy_ratio', value)
-    return oneflow.config
-
-@oneflow_export('config.all_reduce_group_min_mbyte')
-def set_all_reduce_group_min_mbyte(value):
-    _SetJobConfAttr(lambda x:x, 'all_reduce_group_min_mbyte', value)
-    return oneflow.config
-
-@oneflow_export('config.all_reduce_group_size_warmup')
-def set_all_reduce_group_size_warmup(value):
-    _SetJobConfAttr(lambda x:x, 'all_reduce_group_size_warmup', value)
-    return oneflow.config
-
-@oneflow_export('config.all_reduce_fp16')
-def set_all_reduce_fp16(value = True):
-    _SetJobConfAttr(lambda x:x, 'all_reduce_fp16', value)
-    return oneflow.config
-
-@oneflow_export('config.enable_non_distributed_optimizer')
-def set_enable_non_distributed_optimizer(value = True):
-    _SetJobConfAttr(lambda x:x, 'enable_non_distributed_optimizer', value)
-    return oneflow.config
-
-@oneflow_export('config.disable_all_reduce_sequence')
-def disable_all_reduce_sequence(value=True):
-    _SetJobConfAttr(lambda x: x, 'disable_all_reduce_sequence', value)
-    return oneflow.config
-
-@oneflow_export('config.non_distributed_optimizer_group_size_mbyte')
-def set_non_distributed_optimizer_group_size_mbyte(value):
-    _SetJobConfAttr(lambda x:x, 'non_distributed_optimizer_group_size_mbyte', value)
-    return oneflow.config
-
-@oneflow_export('config.cudnn_conv_enable_true_half',
-                'config.enable_true_half_config_when_conv')
-def set_cudnn_conv_enable_true_half(value = True):
-    _SetJobConfAttr(lambda x:x, 'cudnn_conv_enable_true_half', value)
-    return oneflow.config
-
-@oneflow_export('config.enable_float_compute_for_half_gemm')
-def set_enable_float_compute_for_half_gemm(value = True):
-    _SetJobConfAttr(lambda x:x, 'enable_float_compute_for_half_gemm', value)
-    return oneflow.config
-
-@oneflow_export('config.enable_auto_mixed_precision')
-def set_enable_auto_mixed_precision(value = True):
-    _SetJobConfAttr(lambda x:x, 'enable_auto_mixed_precision', value)
-    return oneflow.config
-
-@oneflow_export('config.concurrency_width')
-def set_concurrency_width(value):
-    _SetJobConfAttr(lambda x:x, 'concurrency_width', value)
-    return oneflow.config
-
-@oneflow_export('config.train.model_update_conf')
-def set_model_update_conf(value):
-    assert type(value) is dict
-    pb_msg = _GetJobConfAttr(lambda job_conf: job_conf.train_conf, 'model_update_conf')
-    pb_util.PythonDict2PbMessage(value, pb_msg)
-    return oneflow.config
-
-@oneflow_export('config.train.loss_scale_factor')
-def set_loss_scale_factor(value):
-    _SetJobConfAttr(lambda job_conf: job_conf.train_conf, 'loss_scale_factor', value)
-    return oneflow.config
-
-@oneflow_export('config.train.primary_lr')
-def set_primary_lr(value):
-    _SetJobConfAttr(lambda job_conf: job_conf.train_conf, 'primary_lr', value)
-    return oneflow.config
-
-@oneflow_export('config.train.secondary_lr')
-def set_secondary_lr(value):
-    _SetJobConfAttr(lambda job_conf: job_conf.train_conf, 'secondary_lr', value)
-    return oneflow.config
-
-@oneflow_export('config.train.weight_l1')
-def set_weight_l1(value):
-    _SetJobConfAttr(lambda job_conf: job_conf.train_conf, 'weight_l1', value)
-    return oneflow.config
-
-@oneflow_export('config.train.bias_l1')
-def set_bias_l1(value):
-    _SetJobConfAttr(lambda job_conf: job_conf.train_conf, 'bias_l1', value)
-    return oneflow.config
-
-@oneflow_export('config.train.weight_l2')
-def set_weight_l2(value):
-    _SetJobConfAttr(lambda job_conf: job_conf.train_conf, 'weight_l2', value)
-    return oneflow.config
-
-@oneflow_export('config.train.bias_l2')
-def set_bias_l2(value):
-    _SetJobConfAttr(lambda job_conf: job_conf.train_conf, 'bias_l2', value)
-    return oneflow.config
-
-def _SetJobConfAttr(GetConf, field, value):
-    if compile_context.cur_job_conf is not None:
-        assert c_api_util.CurJobBuildAndInferCtx_HasJobConf() == False
-        setattr(GetConf(compile_context.cur_job_conf), field, value)
-    else:
-        assert c_api_util.IsSessionInited() == False
-        setattr(GetConf(default_job_conf), field, value)
-
-def _GetJobConfAttr(GetConf, field):
-    if compile_context.cur_job_conf is not None:
-        assert c_api_util.CurJobBuildAndInferCtx_HasJobConf() == False
-        return getattr(GetConf(compile_context.cur_job_conf), field)
-    else:
-        assert c_api_util.IsSessionInited() == False
-        return getattr(GetConf(default_job_conf), field)
-
-default_config_proto = _DefaultConfigProto()
-config_proto_mutable = True
-default_job_conf = job_util.JobConfigProto()
-=======
-    sess.config_proto.profile_conf.collect_act_event = val
->>>>>>> ec433383
+    sess.config_proto.profile_conf.collect_act_event = val