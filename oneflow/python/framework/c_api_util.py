--- conflicted
+++ resolved
@@ -162,16 +162,7 @@
 def JobBuildAndInferCtx_IsTensorList(job_name, lbn):
     job_name = str(job_name)
     lbn = str(lbn)
-<<<<<<< HEAD
-    ret, error_str = oneflow_internal.JobBuildAndInferCtx_GetNumOfLoDLevels(job_name, lbn)
-
-def JobBuildAndInferCtx_DisableBoxing(job_name, lbn):
-    job_name = str(job_name)
-    lbn = str(lbn)
-    ret, error_str = oneflow_internal.JobBuildAndInferCtx_DisableBoxing(job_name, lbn)
-=======
     ret, error_str = oneflow_internal.JobBuildAndInferCtx_IsTensorList(job_name, lbn)
->>>>>>> a9cda69a
     error = text_format.Parse(error_str, error_util.ErrorProto())
     if error.HasField("error_type"): raise JobBuildAndInferError(error)
     return ret
