from __future__ import absolute_import

import oneflow.python.framework.compile_context as compile_context
import oneflow.python.framework.remote_blob as remote_blob_util
import oneflow.python.framework.id_util as id_util
import oneflow.core.operator.op_conf_pb2 as op_conf_util
import oneflow.core.register.logical_blob_id_pb2 as logical_blob_id_util
import oneflow
from oneflow.python.oneflow_export import oneflow_export

import collections


@oneflow_export("nn.conv2d")
def conv2d(
    input,
    filters,
    strides,
    padding,
    data_format="NHWC",
    dilations=None,
    name=None,
):
    assert len(input.static_shape) == 4
    assert len(filters.static_shape) == 4

    if isinstance(strides, (list, tuple)):
        assert len(strides) == 2, ValueError(
            "strides length must be 2 when passed as a list."
        )
    elif isinstance(strides, int):
        strides = [strides, strides]
    else:
        raise ValueError("strides must be an int or a list.")

    if padding.upper() != "SAME" and padding.upper() != "VALID":
        raise ValueError('padding must be "SAME" or "VALID".')

    if data_format.upper() != "NCHW" and data_format.upper() != "NHWC":
        raise ValueError('data_format must be "NHWC" or "NCHW".')

    channel_pos = (
        "channels_first" if data_format.startswith("NC") else "channels_last"
    )

    if dilations is None:
        dilations = [1, 1]
    else:
        if isinstance(dilations, (list, tuple)):
            assert len(dilations) == 2, ValueError(
                "dilations length must be 2 when passed as a list."
            )
        elif isinstance(dilations, int):
            dilations = [dilations, dilations]
        else:
            raise ValueError("dilations must be an int or a list.")

    op_conf = op_conf_util.OperatorConf()
    setattr(op_conf, "name", name if name is not None else id_util.UniqueStr("Conv2d_"))
    setattr(op_conf.conv_2d_conf, "in", input.logical_blob_name)
    op_conf.conv_2d_conf.out = "out"
    op_conf.conv_2d_conf.weight = filters.logical_blob_name
    op_conf.conv_2d_conf.filters = filters.static_shape[0]
    op_conf.conv_2d_conf.padding = padding.lower()
    op_conf.conv_2d_conf.data_format = channel_pos
    if channel_pos == "channels_first":
        op_conf.conv_2d_conf.kernel_size.extend(filters.static_shape[2:4])
    elif channel_pos == "channels_last":
        op_conf.conv_2d_conf.kernel_size.extend(filters.static_shape[-3:-1])
    else:
        raise ValueError("invalid data_format")
    op_conf.conv_2d_conf.strides.extend(strides)
    op_conf.conv_2d_conf.dilation_rate.extend(dilations)
    op_conf.conv_2d_conf.use_bias = False

    compile_context.CurJobAddOp(op_conf)
    lbi = logical_blob_id_util.LogicalBlobId()
    lbi.op_name = op_conf.name
    lbi.blob_name = "out"
    return remote_blob_util.RemoteBlob(lbi)


@oneflow_export("nn.bias_add")
def bias_add(value, bias, data_format=None, name=None):
    # TODO: name unused, fix it
    if name is None:
        name = id_util.UniqueStr("BiasAdd_")

    if data_format is None:
        bias_add_axis = 1
    else:
        if data_format.startswith("NC"):
            bias_add_axis = 1
        elif data_format.startswith("N") and data_format.endswith("C"):
            bias_add_axis = len(value.static_shape) - 1
        else:
            raise ValueError(
                "data_format must be of the form `N...C` or `NC...`"
            )
<<<<<<< HEAD

    op_conf = op_conf_util.OperatorConf()
    setattr(op_conf, "name", name)
    setattr(op_conf.bias_add_conf, "a", value.logical_blob_name)
    setattr(op_conf.bias_add_conf, "b", bias.logical_blob_name)
    setattr(op_conf.bias_add_conf, "out", "out")
    setattr(op_conf.bias_add_conf, "axis", bias_add_axis)
    compile_context.CurJobAddOp(op_conf)
    lbi = logical_blob_id_util.LogicalBlobId()
    lbi.op_name = op_conf.name
    lbi.blob_name = "out"
    return remote_blob_util.RemoteBlob(lbi)

=======
>>>>>>> a9cda69a

    op_conf = op_conf_util.OperatorConf()
    setattr(op_conf, "name", name)
    setattr(op_conf.bias_add_conf, "a", value.logical_blob_name)
    setattr(op_conf.bias_add_conf, "b", bias.logical_blob_name)
    setattr(op_conf.bias_add_conf, "out", "out")
    setattr(op_conf.bias_add_conf, "axis", bias_add_axis)
    compile_context.CurJobAddOp(op_conf)
    lbi = logical_blob_id_util.LogicalBlobId()
    lbi.op_name = op_conf.name
    lbi.blob_name = "out"
    return remote_blob_util.RemoteBlob(lbi)

@oneflow_export("nn.max_pool1d")
def max_pool1d(input, ksize, strides, padding, data_format="NWC", name=None):
    # TODO: fix cuDNN bugs in pooling_1d
    raise NotImplementedError


@oneflow_export("nn.avg_pool1d")
def avg_pool1d(input, ksize, strides, padding, data_format="NWC", name=None):
    # TODO: fix cuDNN bugs in pooling_1d
    raise NotImplementedError


@oneflow_export("nn.max_pool2d")
def max_pool2d(input, ksize, strides, padding, data_format="NHWC", name=None):
    op_conf = op_conf_util.OperatorConf()
    setattr(
        op_conf,
        "name",
        name if name is not None else id_util.UniqueStr("MaxPool2D_"),
    )
    setattr(op_conf.max_pooling_2d_conf, "in", input.logical_blob_name)
    setattr(op_conf.max_pooling_2d_conf, "out", "out")
    op_conf.max_pooling_2d_conf.pool_size[:] = _GetSequence(ksize, 2, "ksize")
    op_conf.max_pooling_2d_conf.strides[:] = _GetSequence(strides, 2, "strides")
    assert padding in ["VALID", "SAME"]
    setattr(op_conf.max_pooling_2d_conf, "padding", padding)
    assert data_format in ["NHWC", "NCHW", "NCHW_VECT_C"]
    setattr(
        op_conf.max_pooling_2d_conf,
        "data_format",
        "channels_last" if data_format == "NHWC" else "channels_first",
    )
    compile_context.CurJobAddOp(op_conf)
    out_lbi = logical_blob_id_util.LogicalBlobId()
    setattr(out_lbi, "op_name", op_conf.name)
    setattr(out_lbi, "blob_name", "out")
    return remote_blob_util.RemoteBlob(out_lbi)


@oneflow_export("nn.avg_pool2d")
def avg_pool2d(input, ksize, strides, padding, data_format="NHWC", name=None):
    op_conf = op_conf_util.OperatorConf()
    setattr(
        op_conf,
        "name",
        name if name is not None else id_util.UniqueStr("AveragePool2D_"),
    )
    setattr(op_conf.average_pooling_2d_conf, "in", input.logical_blob_name)
    setattr(op_conf.average_pooling_2d_conf, "out", "out")
    op_conf.average_pooling_2d_conf.pool_size[:] = _GetSequence(
        ksize, 2, "ksize"
    )
    op_conf.average_pooling_2d_conf.strides[:] = _GetSequence(
        strides, 2, "strides"
    )
    assert padding in ["VALID", "SAME"]
    setattr(op_conf.average_pooling_2d_conf, "padding", padding)
    assert data_format in ["NHWC", "NCHW", "NCHW_VECT_C"]
    setattr(
        op_conf.average_pooling_2d_conf,
        "data_format",
        "channels_last" if data_format == "NHWC" else "channels_first",
    )
    compile_context.CurJobAddOp(op_conf)
    out_lbi = logical_blob_id_util.LogicalBlobId()
    setattr(out_lbi, "op_name", op_conf.name)
    setattr(out_lbi, "blob_name", "out")
    return remote_blob_util.RemoteBlob(out_lbi)


@oneflow_export("nn.max_pool3d")
def max_pool3d(input, ksize, strides, padding, data_format="NDHWC", name=None):
    op_conf = op_conf_util.OperatorConf()
    setattr(
        op_conf,
        "name",
        name if name is not None else id_util.UniqueStr("MaxPool3D_"),
    )
    setattr(op_conf.max_pooling_3d_conf, "in", input.logical_blob_name)
    setattr(op_conf.max_pooling_3d_conf, "out", "out")
    op_conf.max_pooling_3d_conf.pool_size[:] = _GetSequence(ksize, 3, "ksize")
    op_conf.max_pooling_3d_conf.strides[:] = _GetSequence(strides, 3, "strides")
    assert padding in ["VALID", "SAME"]
    setattr(op_conf.max_pooling_3d_conf, "padding", padding)
    assert data_format in ["NDHWC", "NCDHW"]
    setattr(
        op_conf.max_pooling_3d_conf,
        "data_format",
        "channels_last" if data_format == "NDHWC" else "channels_first",
    )
    compile_context.CurJobAddOp(op_conf)
    out_lbi = logical_blob_id_util.LogicalBlobId()
    setattr(out_lbi, "op_name", op_conf.name)
    setattr(out_lbi, "blob_name", "out")
    return remote_blob_util.RemoteBlob(out_lbi)


@oneflow_export("nn.avg_pool3d")
def avg_pool3d(input, ksize, strides, padding, data_format="NDHWC", name=None):
    op_conf = op_conf_util.OperatorConf()
    setattr(
        op_conf,
        "name",
        name if name is not None else id_util.UniqueStr("AveragePool3D_"),
    )
    setattr(op_conf.average_pooling_3d_conf, "in", input.logical_blob_name)
    setattr(op_conf.average_pooling_3d_conf, "out", "out")
    op_conf.average_pooling_3d_conf.pool_size[:] = _GetSequence(
        ksize, 3, "ksize"
    )
    op_conf.average_pooling_3d_conf.strides[:] = _GetSequence(
        strides, 3, "strides"
    )
    assert padding in ["VALID", "SAME"]
    setattr(op_conf.average_pooling_3d_conf, "padding", padding)
    assert data_format in ["NDHWC", "NCDHW"]
    setattr(
        op_conf.average_pooling_3d_conf,
        "data_format",
        "channels_last" if data_format == "NDHWC" else "channels_first",
    )
    compile_context.CurJobAddOp(op_conf)
    out_lbi = logical_blob_id_util.LogicalBlobId()
    setattr(out_lbi, "op_name", op_conf.name)
    setattr(out_lbi, "blob_name", "out")
    return remote_blob_util.RemoteBlob(out_lbi)


@oneflow_export("nn.softmax")
def softmax(logits, axis=None, name=None):
    if axis is None:
        axis = -1
    assert type(axis) is int
    op_conf = op_conf_util.OperatorConf()
    setattr(
        op_conf,
        "name",
        name if name is not None else id_util.UniqueStr("Softmax_"),
    )
    setattr(op_conf.softmax_conf, "in", logits.logical_blob_name)
    op_conf.softmax_conf.axis = axis
    op_conf.softmax_conf.out = "out"
    compile_context.CurJobAddOp(op_conf)
    lbi = logical_blob_id_util.LogicalBlobId()
    lbi.op_name = op_conf.name
    lbi.blob_name = "out"
    return remote_blob_util.RemoteBlob(lbi)


@oneflow_export("nn.sparse_softmax_cross_entropy_with_logits")
def sparse_softmax_cross_entropy_with_logits(
    labels=None, logits=None, name=None
):
    assert labels is not None
    assert logits is not None
    op_conf = op_conf_util.OperatorConf()
    setattr(
        op_conf,
        "name",
        name if name is not None else id_util.UniqueStr("SparseCrossEntropy_"),
    )
    setattr(
        op_conf.sparse_cross_entropy_conf,
        "prediction",
        softmax(logits).logical_blob_name,
    )
    setattr(
        op_conf.sparse_cross_entropy_conf, "label", labels.logical_blob_name
    )
    setattr(op_conf.sparse_cross_entropy_conf, "out", "out")
    compile_context.CurJobAddOp(op_conf)
    lbi = logical_blob_id_util.LogicalBlobId()
    lbi.op_name = op_conf.name
    lbi.blob_name = "out"
    return remote_blob_util.RemoteBlob(lbi)

@oneflow_export("deprecated.nn.sigmoid_cross_entropy_with_logits")
def sigmoid_cross_entropy_with_logits_deprecated(
    labels=None, logits=None, name=None
):
    assert labels is not None
    assert logits is not None
    op_conf = op_conf_util.OperatorConf()
    setattr(
        op_conf,
        "name",
        name if name is not None else id_util.UniqueStr("SigmoidCrossEntropy_"),
    )
    setattr(
        op_conf.sigmoid_cross_entropy_loss_conf,
        "prediction",
        logits.logical_blob_name,
    )
    setattr(
        op_conf.sigmoid_cross_entropy_loss_conf, "label", labels.logical_blob_name
    )
    setattr(op_conf.sigmoid_cross_entropy_loss_conf, "loss", "loss")
    compile_context.CurJobAddOp(op_conf)
    lbi = logical_blob_id_util.LogicalBlobId()
    lbi.op_name = op_conf.name
    lbi.blob_name = "loss"
    return remote_blob_util.RemoteBlob(lbi)

@oneflow_export("nn.sigmoid_cross_entropy_with_logits")
def sigmoid_cross_entropy_with_logits(
    labels=None, logits=None, name=None
):
    assert labels is not None
    assert logits is not None
    op_conf = op_conf_util.OperatorConf()
    setattr(
        op_conf,
        "name",
        name if name is not None else id_util.UniqueStr("SigmoidCrossEntropy_"),
    )
    op_conf.sigmoid_cross_entropy_conf.prediction = logits.logical_blob_name
    op_conf.sigmoid_cross_entropy_conf.label = labels.logical_blob_name
    op_conf.sigmoid_cross_entropy_conf.loss = "loss"
    op_conf.sigmoid_cross_entropy_conf.label_type = labels.dtype
    compile_context.CurJobAddOp(op_conf)
    lbi = logical_blob_id_util.LogicalBlobId()
    lbi.op_name = op_conf.name
    lbi.blob_name = "loss"
    return remote_blob_util.RemoteBlob(lbi)

def _GetSequence(value, n, name):
    """Formats value from input"""
    if value is None:
        value = [1]
    elif not isinstance(value, collections.Sized):
        value = [value]

    current_n = len(value)
    if current_n == 1:
        return list(value * n)
    elif current_n == n:
        return list(value)
    else:
        raise ValueError(
            "{} should be of length 1 or {} but was {}".format(
                name, n, current_n
            )
        )


@oneflow_export("nn.dropout")
def dropout(x, noise_shape=None, seed=None, name=None, rate=None):
    # dropout op
    op_conf = op_conf_util.OperatorConf()
    if name is None:
        op_conf.name = id_util.UniqueStr("Dropout_")
    else:
        op_conf.name = name
    setattr(op_conf.dropout_conf, "in", x.logical_blob_name)
    setattr(op_conf.dropout_conf, "out", "out")
    # random mask like op
    mask_op_conf = op_conf_util.OperatorConf()
    mask_op_conf.name = "RandomMask4" + op_conf.name;
    setattr(mask_op_conf.random_mask_like_conf, "like", x.logical_blob_name)
    setattr(mask_op_conf.random_mask_like_conf, "out", "out")
    if noise_shape is not None:
        assert isinstance(noise_shape, (list, tuple))
        mask_op_conf.random_mask_like_conf.noise_shape.dim.extend(list(noise_shape))
    if seed is not None:
        setattr(mask_op_conf.random_mask_like_conf, "seed", seed)
    assert rate is not None and rate >= 0.0 and rate < 1.0
    setattr(mask_op_conf.random_mask_like_conf, "rate", rate)
    compile_context.CurJobAddOp(mask_op_conf)
    mask_lbi = logical_blob_id_util.LogicalBlobId()
    mask_lbi.op_name = mask_op_conf.name
    mask_lbi.blob_name = "out"
    mask_blob = remote_blob_util.RemoteBlob(mask_lbi)

    setattr(op_conf.dropout_conf, "mask", mask_blob.logical_blob_name)
    setattr(op_conf.dropout_conf, "scale", 1.0 / (1.0 - rate))

<<<<<<< HEAD
=======
    compile_context.CurJobAddOp(op_conf)
    lbi = logical_blob_id_util.LogicalBlobId()
    lbi.op_name = op_conf.name
    lbi.blob_name = "out"
    return remote_blob_util.RemoteBlob(lbi)


@oneflow_export("nn.conv2d_transpose")
def deconv2d(
    value=None,
    filter=None,
    output_shape=None,
    strides=None,
    padding='SAME',
    data_format='NHWC',
    name=None,
    input=None,
    filters=None,
    dilations=None
):
    r"""2d transposed convolution
    Args:
    value: 4-d `Blob`
    filter: filter of transposed convolution, usually a variable
    output_shape: Not supported yet
    strides: `int` or `int list`
    padding: `'VALID'` or `'SAME'`
    data_format: `'NHWC'` or `'NCHW'`
    name: This operator's name
    input: Alias for value
    filters: Alias for filter
    dilations: Not supported yet
    Returns:
    A `Blob` with the same type as `value`.
    Raises:
    ValueError: shapes of `filter` and `input` must match.
    """
    assert (value is not None) ^ (
        input is not None), "only one of `input` and `value` could be not None"
    assert (filter is not None) ^ (
        filters is not None), "only one of `filter` and `filters` could be not None"
    filters = filters or filter
    input = input or value
    assert output_shape is None, "output_shape not supported yet"
    assert dilations is None, "dilations not supported yet"
    assert len(input.static_shape) == 4
    assert len(filters.static_shape) == 4

    if isinstance(strides, (list, tuple)):
        assert len(strides) == 2, ValueError(
            "strides length must be 2 when passed as a list."
        )
    elif isinstance(strides, int):
        strides = [strides, strides]
    else:
        raise ValueError("strides must be an int or a list.")

    if padding.upper() != "SAME" and padding.upper() != "VALID":
        raise ValueError('padding must be "SAME" or "VALID".')

    if data_format.upper() != "NCHW" and data_format.upper() != "NHWC":
        raise ValueError('data_format must be "NHWC" or "NCHW".')

    channel_pos = (
        "channels_first" if data_format.startswith("NC") else "channels_last"
    )

    op_conf = op_conf_util.OperatorConf()
    setattr(op_conf, "name",
            name if name is not None else id_util.UniqueStr("Deconv2d_"))
    op_conf.deconv_conf.x = input.logical_blob_name
    op_conf.deconv_conf.y = "out"
    op_conf.deconv_conf.filter = filters.logical_blob_name
    op_conf.deconv_conf.conv_conf.padding = padding.lower()
    op_conf.deconv_conf.conv_conf.data_format = channel_pos
    if channel_pos == "channels_first":
        op_conf.deconv_conf.filters = filters.static_shape[1]
        op_conf.deconv_conf.conv_conf.kernel_size.extend(
            filters.static_shape[2:4])
    elif channel_pos == "channels_last":
        op_conf.deconv_conf.filters = filters.static_shape[3]
        op_conf.deconv_conf.conv_conf.kernel_size.extend(
            filters.static_shape[-3:-1])
    else:
        raise ValueError("invalid data_format")

    if dilations is None:
        dilations = [1, 1]
    else:
        if isinstance(dilations, (list, tuple)):
            assert len(dilations) == 2, ValueError(
                "dilations length must be 2 when passed as a list."
            )
        elif isinstance(dilations, int):
            dilations = [dilations, dilations]
        else:
            raise ValueError("dilations must be an int or a list.")

    op_conf.deconv_conf.conv_conf.strides.extend(strides)
    op_conf.deconv_conf.conv_conf.dilation_rate.extend(dilations)
    op_conf.deconv_conf.use_bias = False
    op_conf.deconv_conf.conv_conf.num_spatial_dims = 2
>>>>>>> a9cda69a
    compile_context.CurJobAddOp(op_conf)
    lbi = logical_blob_id_util.LogicalBlobId()
    lbi.op_name = op_conf.name
    lbi.blob_name = "out"
    return remote_blob_util.RemoteBlob(lbi)<|MERGE_RESOLUTION|>--- conflicted
+++ resolved
@@ -97,22 +97,6 @@
             raise ValueError(
                 "data_format must be of the form `N...C` or `NC...`"
             )
-<<<<<<< HEAD
-
-    op_conf = op_conf_util.OperatorConf()
-    setattr(op_conf, "name", name)
-    setattr(op_conf.bias_add_conf, "a", value.logical_blob_name)
-    setattr(op_conf.bias_add_conf, "b", bias.logical_blob_name)
-    setattr(op_conf.bias_add_conf, "out", "out")
-    setattr(op_conf.bias_add_conf, "axis", bias_add_axis)
-    compile_context.CurJobAddOp(op_conf)
-    lbi = logical_blob_id_util.LogicalBlobId()
-    lbi.op_name = op_conf.name
-    lbi.blob_name = "out"
-    return remote_blob_util.RemoteBlob(lbi)
-
-=======
->>>>>>> a9cda69a
 
     op_conf = op_conf_util.OperatorConf()
     setattr(op_conf, "name", name)
@@ -402,8 +386,6 @@
     setattr(op_conf.dropout_conf, "mask", mask_blob.logical_blob_name)
     setattr(op_conf.dropout_conf, "scale", 1.0 / (1.0 - rate))
 
-<<<<<<< HEAD
-=======
     compile_context.CurJobAddOp(op_conf)
     lbi = logical_blob_id_util.LogicalBlobId()
     lbi.op_name = op_conf.name
@@ -506,7 +488,6 @@
     op_conf.deconv_conf.conv_conf.dilation_rate.extend(dilations)
     op_conf.deconv_conf.use_bias = False
     op_conf.deconv_conf.conv_conf.num_spatial_dims = 2
->>>>>>> a9cda69a
     compile_context.CurJobAddOp(op_conf)
     lbi = logical_blob_id_util.LogicalBlobId()
     lbi.op_name = op_conf.name
