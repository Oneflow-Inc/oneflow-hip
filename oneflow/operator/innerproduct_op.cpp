--- conflicted
+++ resolved
@@ -3,18 +3,9 @@
 
 namespace oneflow {
 
-<<<<<<< HEAD
 void InnerProductOp::InitFromOpConf(const OperatorConf& op_conf) {
   CHECK(op_conf.has_inner_product_op_conf());
   mut_op_conf() = op_conf;
-=======
-void InnerProductOp::Init(const OperatorConf& op_conf) {
-  mut_op_name() = op_conf.name();
-  
-  CHECK(op_conf.has_innerproduct_conf());
-  auto cnf = new InnerProductOpConf(op_conf.innerproduct_conf());
-  mut_pb_op_conf().reset(cnf);
->>>>>>> 290256f7
   
   EnrollInputBn("in");
   EnrollOutputBn("out");
@@ -24,7 +15,7 @@
   EnrollModelTmpBn("bias_multiplier");
 }
 
-  std::string InnerProductOp::GetValueFromPbOpConf(const std::string& k) const {
-    return GetValueFromPbMessage(op_conf().inner_product_op_conf(), k);
-  }
+std::string InnerProductOp::GetValueFromPbOpConf(const std::string& k) const {
+  return GetValueFromPbMessage(op_conf().inner_product_op_conf(), k);
+}
 } // namespace oneflow