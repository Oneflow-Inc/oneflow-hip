--- conflicted
+++ resolved
@@ -37,11 +37,7 @@
 ### 使用镜像
 
   ```bash
-<<<<<<< HEAD
-  python3 -m pip install --pre oneflow -f https://staging.oneflow.info/branch/master/cu117
-=======
   python3 -m pip install --pre oneflow -f https://oneflow-staging.oss-cn-beijing.aliyuncs.com/branch/master/cu118
->>>>>>> 82503845
   ```
 
 - To install other available builds for different variants:
@@ -57,12 +53,7 @@
   - All available `[PLATFORM]`:
     | Platform |CUDA Driver Version| Supported GPUs |
     |---|---|---|
-<<<<<<< HEAD
-    | cu117 | >= 450.80.02 | GTX 10xx, RTX 20xx, A100, RTX 30xx |
-    | cu102 | >= 440.33 | GTX 10xx, RTX 20xx |
-=======
     | cu118 | >= 450.80.02 | GTX 10xx, RTX 20xx, A100, RTX 30xx |
->>>>>>> 82503845
     | cpu | N/A | N/A |
 
 - If you are in China, you could run this to have pip download packages from domestic mirror of pypi:
